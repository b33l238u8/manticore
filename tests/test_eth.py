--- conflicted
+++ resolved
@@ -241,8 +241,6 @@
         self.mevm=None
         shutil.rmtree(self.worksp)
 
-<<<<<<< HEAD
-
     def test_account_names(self):
         m = self.mevm
         user_account = m.create_account(name='user_account')
@@ -259,9 +257,8 @@
         for i in range(10):
             self.assertEqual(m.accounts['normal{:d}'.format(i)], user_accounts[i])
 
-
         contract_account1 = m.create_account(code='aaaaa')
-=======
+
     def test_regression_internal_tx(self):
         m = self.mevm
         owner_account = m.create_account(balance=1000)
@@ -301,7 +298,6 @@
             for tx in world.all_transactions[-4:]:
                 self.assertEquals(tx.result, 'RETURN')
                 self.assertEquals(state.solve_one(tx.return_data), b'\x00\x00\x00\x00\x00\x00\x00\x00\x00\x00\x00\x00\x00\x00\x00\x00\x00\x00\x00\x00\x00\x00\x00\x00\x00\x00\x00\x00\x00\x00\x00\x01')
->>>>>>> b4b4bb76
 
     def test_emit_did_execute_end_instructions(self):
         """
