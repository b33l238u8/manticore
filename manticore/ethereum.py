<<<<<<< HEAD
import abitypes
import numbers
import random
=======
>>>>>>> b4b4bb76
import hashlib
import binascii
import string
import re
import os
from . import Manticore
from .manticore import ManticoreError
<<<<<<< HEAD
from .core.smtlib import ConstraintSet, Operators, solver, issymbolic, istainted, taint_with, get_taints, BitVec, Constant, operators, Array
=======
from .core.smtlib import ConstraintSet, Operators, solver, issymbolic, istainted, taint_with, get_taints, Constant, operators
>>>>>>> b4b4bb76
from .core.smtlib.visitors import simplify
from .platforms import evm
from .core.state import State
from .utils.helpers import istainted, issymbolic
import tempfile
from subprocess import Popen, PIPE, check_output
from multiprocessing import Process, Queue
from Queue import Empty as EmptyQueue
import sha3
import json
import logging
import StringIO
import cPickle as pickle
from .core.plugin import Plugin
from functools import reduce
from contextlib import contextmanager
logger = logging.getLogger(__name__)


class EthereumError(ManticoreError):
    pass


class DependencyError(EthereumError):
    def __init__(self, lib_names):
        super(DependencyError, self).__init__("You must pre-load and provide libraries addresses{ libname:address, ...} for %r" % lib_names)
        self.lib_names = lib_names


class NoAliveStates(EthereumError):
    pass


################ Detectors ####################
class Detector(Plugin):
    @property
    def name(self):
        return self.__class__.__name__.split('.')[-1]

    def get_findings(self, state):
<<<<<<< HEAD
        return state.context.setdefault('%s.findings' % self.name, set())

    @contextmanager
    def locked_global_findings(self):
        with self.manticore.locked_context('%s.global_findings' % self.name, set) as global_findings:
=======
        return state.context.setdefault('{:s}.findings'.format(self.name), set())

    @contextmanager
    def locked_global_findings(self):
        with self.manticore.locked_context('{:s}.global_findings'.format(self.name), set) as global_findings:
>>>>>>> b4b4bb76
            yield global_findings

    @property
    def global_findings(self):
        with self.locked_global_findings() as global_findings:
            return global_findings

    def add_finding(self, state, address, pc, finding, init):
        self.get_findings(state).add((address, pc, finding, init))
        with self.locked_global_findings() as gf:
            gf.add((address, pc, finding, init))
        #Fixme for ever broken logger
        #logger.warning(finding)

    def add_finding_here(self, state, finding):
        address = state.platform.current_vm.address
        pc = state.platform.current_vm.pc
        at_init = state.platform.current_transaction.sort == 'CREATE'
        self.add_finding(state, address, pc, finding, at_init)

    def _save_current_location(self, state, finding):
        address = state.platform.current_vm.address
        pc = state.platform.current_vm.pc
        location = (address, pc, finding)
        hash_id = hashlib.sha1(str(location)).hexdigest()
<<<<<<< HEAD
        state.context.setdefault('%s.locations' % self.name, {})[hash_id] = location
        return hash_id

    def _get_location(self, state, hash_id):
        return state.context.setdefault('%s.locations' % self.name, {})[hash_id]
=======
        state.context.setdefault('{:s}.locations'.format(self.name), {})[hash_id] = location
        return hash_id

    def _get_location(self, state, hash_id):
        return state.context.setdefault('{:s}.locations'.format(self.name), {})[hash_id]
>>>>>>> b4b4bb76

    def _get_src(self, address, pc):
        return self.manticore.get_metadata(address).get_source_for(pc)

<<<<<<< HEAD
    def report(self, state):
        output = ''
        for address, pc, finding in self.get_findings(state):
            output += 'Finding %s\n' % finding
            output += '\t Contract: %s\n' % address
            output += '\t Program counter: %s\n' % pc
            output += '\t Snippet:\n'
            output += '\n'.join(('\t ' + x for x in self._get_src(address, pc).split('\n')))
            output += '\n'
        return output


class FilterFunctions(Plugin):
    def __init__(self, regexp=r'.*', mutability='both', depth='both', fallback=False, include=True, **kwargs):
        """
            Constrain input based on function metadata. Include or avoid functions selected by the specified criteria.

            Examples:
            #Do not explore any human transactions that end up calling a constant function
            no_human_constant = FilterFunctions(depth='human', mutability='constant', include=False)

            #At human tx depth only accept synthetic check functions
            only_tests = FilterFunctions(regexp=r'mcore_.*', depth='human', include=False)

            :param regexp: a regular expresion over the name of the function '.*' will match all functions
            :param mutability: mutable, constant or both will match functions declared in the abi to be of such class
            :param depth: match functions in internal transactions, in human initiated transactions or in both types
            :param fallback: if True include the fallback function. Hash will be 00000000 for it
            :param include: if False exclude the selected functions, if True include them
        """
        super(FilterFunctions, self).__init__(**kwargs)
        depth = depth.lower()
        if depth not in ('human', 'internal', 'both'):
            raise ValueError
        mutability = mutability.lower()
        if mutability not in ('mutable', 'constant', 'both'):
            raise ValueError

        #fixme better names for member variables
        self._regexp = regexp
        self._mutability = mutability
        self._depth = depth
        self._fallback = fallback
        self._include = include

    def will_open_transaction_callback(self, state, tx):
        world = state.platform
        tx_cnt = len(world.all_transactions)
        # Constrain input only once per tx, per plugin
        if state.context.get('constrained%d' % id(self), 0) != tx_cnt:
            state.context['constrained%d' % id(self)] = tx_cnt

            if self._depth == 'human' and not tx.is_human:
                return
            if self._depth == 'internal' and tx.is_human:
                return

            #Get metadata if any for the targe addreess of current tx
            md = self.manticore.get_metadata(tx.address)
            if md is None:
                return
            #Lets compile  the list of interesting hashes
            selected_functions = []

            for func_hsh in md.hashes:
                if func_hsh == '00000000':
                    continue
                abi = md.get_abi(func_hsh)
                func_name = md.get_func_name(func_hsh)
                if self._mutability == 'constant' and not abi.get('constant', False):
                    continue
                if self._mutability == 'mutable' and abi.get('constant', False):
                    continue
                if not re.match(self._regexp, func_name):
                    continue
                selected_functions.append(func_hsh)

            if self._fallback:
                selected_functions.append('00000000')

            if self._include:
                # constraint the input so it can take only the interesting values
                constraint = reduce(Operators.OR, map(lambda x: tx.data[:4] == x.decode('hex'), selected_functions))
                state.constrain(constraint)
            else:
                #Avoid all not seleted hashes
                for func_hsh in md.hashes:
                    if func_hsh in selected_functions:
                        constraint = Operators.NOT(tx.data[:4] == func_hsh.decode('hex'))
                        state.constrain(constraint)


class DetectInvalid(Detector):
    def __init__(self, only_human=True, **kwargs):
        """
        Detects INVALID instructions.

        INVALID instructions are originally designated to signal exceptional code.
        As in practice the INVALID instruction is used in different ways this
        detector may Generate a great deal of false positives.

        :param only_human: if True report only INVALID at depth 0 transactions
        """
        super(DetectInvalid, self).__init__(**kwargs)
        self._only_human = only_human

    def did_evm_execute_instruction_callback(self, state, instruction, arguments, result_ref):
        mnemonic = instruction.semantics
        result = result_ref.value

        if mnemonic == 'INVALID':
            if not self._only_human or state.platform.current_transaction.depth == 0:
                self.add_finding_here(state, "INVALID intruction")


=======

class FilterFunctions(Plugin):
    def __init__(self, regexp=r'.*', mutability='both', depth='both', fallback=False, include=True, **kwargs):
        """
            Constrain input based on function metadata. Include or avoid functions selected by the specified criteria.

            Examples:
            #Do not explore any human transactions that end up calling a constant function
            no_human_constant = FilterFunctions(depth='human', mutability='constant', include=False)

            #At human tx depth only accept synthetic check functions
            only_tests = FilterFunctions(regexp=r'mcore_.*', depth='human', include=False)

            :param regexp: a regular expresion over the name of the function '.*' will match all functions
            :param mutability: mutable, constant or both will match functions declared in the abi to be of such class
            :param depth: match functions in internal transactions, in human initiated transactions or in both types
            :param fallback: if True include the fallback function. Hash will be 00000000 for it
            :param include: if False exclude the selected functions, if True include them
        """
        super(FilterFunctions, self).__init__(**kwargs)
        depth = depth.lower()
        if depth not in ('human', 'internal', 'both'):
            raise ValueError
        mutability = mutability.lower()
        if mutability not in ('mutable', 'constant', 'both'):
            raise ValueError

        #fixme better names for member variables
        self._regexp = regexp
        self._mutability = mutability
        self._depth = depth
        self._fallback = fallback
        self._include = include

    def will_open_transaction_callback(self, state, tx):
        world = state.platform
        tx_cnt = len(world.all_transactions)
        # Constrain input only once per tx, per plugin
        if state.context.get('constrained%d' % id(self), 0) != tx_cnt:
            state.context['constrained%d' % id(self)] = tx_cnt

            if self._depth == 'human' and not tx.is_human:
                return
            if self._depth == 'internal' and tx.is_human:
                return

            #Get metadata if any for the targe addreess of current tx
            md = self.manticore.get_metadata(tx.address)
            if md is None:
                return
            #Lets compile  the list of interesting hashes
            selected_functions = []

            for func_hsh in md.hashes:
                if func_hsh == '00000000':
                    continue
                abi = md.get_abi(func_hsh)
                func_name = md.get_func_name(func_hsh)
                if self._mutability == 'constant' and not abi.get('constant', False):
                    continue
                if self._mutability == 'mutable' and abi.get('constant', False):
                    continue
                if not re.match(self._regexp, func_name):
                    continue
                selected_functions.append(func_hsh)

            if self._fallback:
                selected_functions.append('00000000')

            if self._include:
                # constraint the input so it can take only the interesting values
                constraint = reduce(Operators.OR, map(lambda x: tx.data[:4] == binascii.unhexlify(x), selected_functions))
                state.constrain(constraint)
            else:
                #Avoid all not seleted hashes
                for func_hsh in md.hashes:
                    if func_hsh in selected_functions:
                        constraint = Operators.NOT(tx.data[:4] == binascii.unhexlify(func_hsh))
                        state.constrain(constraint)


class DetectInvalid(Detector):
    def __init__(self, only_human=True, **kwargs):
        """
        Detects INVALID instructions.

        INVALID instructions are originally designated to signal exceptional code.
        As in practice the INVALID instruction is used in different ways this
        detector may Generate a great deal of false positives.

        :param only_human: if True report only INVALID at depth 0 transactions
        """
        super(DetectInvalid, self).__init__(**kwargs)
        self._only_human = only_human

    def did_evm_execute_instruction_callback(self, state, instruction, arguments, result_ref):
        mnemonic = instruction.semantics
        result = result_ref.value

        if mnemonic == 'INVALID':
            if not self._only_human or state.platform.current_transaction.depth == 0:
                self.add_finding_here(state, "INVALID intruction")


>>>>>>> b4b4bb76
class DetectIntegerOverflow(Detector):
    '''
        Detects potential overflow and underflow conditions on ADD and SUB instructions.
    '''

    def _save_current_location(self, state, finding, condition):
        address = state.platform.current_vm.address
        pc = state.platform.current_vm.pc
        at_init = state.platform.current_transaction.sort == 'CREATE'
        location = (address, pc, finding, at_init, condition)
        hash_id = hashlib.sha1(str(location)).hexdigest()
<<<<<<< HEAD
        state.context.setdefault('%s.locations' % self.name, {})[hash_id] = location
        return hash_id

    def _get_location(self, state, hash_id):
        return state.context.setdefault('%s.locations' % self.name, {})[hash_id]

    @staticmethod
    def _signed_sub_overflow(state, a, b):
        '''
        Sign extend the value to 512 bits and check the result can be represented
         in 256. Following there is a 32 bit excerpt of this condition:
        a  -  b   -80000000 -3fffffff -00000001 +00000000 +00000001 +3fffffff +7fffffff
        +80000000    False    False    False    False     True     True     True
        +c0000001    False    False    False    False    False    False     True
        +ffffffff    False    False    False    False    False    False    False
        +00000000     True    False    False    False    False    False    False
        +00000001     True    False    False    False    False    False    False
        +3fffffff     True    False    False    False    False    False    False
        +7fffffff     True     True     True    False    False    False    False
        '''
        sub = Operators.SEXTEND(a, 256, 512) - Operators.SEXTEND(b, 256, 512)
        cond = Operators.OR(sub < -(1 << 256), sub >= (1 << 255))
        return cond

    @staticmethod
    def _signed_add_overflow(state, a, b):
        '''
        Sign extend the value to 512 bits and check the result can be represented
         in 256. Following there is a 32 bit excerpt of this condition:

        a  +  b   -80000000 -3fffffff -00000001 +00000000 +00000001 +3fffffff +7fffffff
        +80000000     True     True     True    False    False    False    False
        +c0000001     True    False    False    False    False    False    False
        +ffffffff     True    False    False    False    False    False    False
        +00000000    False    False    False    False    False    False    False
        +00000001    False    False    False    False    False    False     True
        +3fffffff    False    False    False    False    False    False     True
        +7fffffff    False    False    False    False     True     True     True
        '''
        add = Operators.SEXTEND(a, 256, 512) + Operators.SEXTEND(b, 256, 512)
        cond = Operators.OR(add < -(1 << 256), add >= (1 << 255))
        return cond

    @staticmethod
    def _unsigned_sub_overflow(state, a, b):
        '''
        Sign extend the value to 512 bits and check the result can be represented
         in 256. Following there is a 32 bit excerpt of this condition:

        a  -  b   ffffffff bfffffff 80000001 00000000 00000001 3ffffffff 7fffffff
        ffffffff     True     True     True    False     True     True     True
        bfffffff     True     True     True    False    False     True     True
        80000001     True     True     True    False    False     True     True
        00000000    False    False    False    False    False     True    False
        00000001     True    False    False    False    False     True    False
        ffffffff     True     True     True     True     True     True     True
        7fffffff     True     True     True    False    False     True    False
        '''
        cond = Operators.UGT(b, a)
        return cond

    @staticmethod
    def _unsigned_add_overflow(state, a, b):
=======
        state.context.setdefault('{:s}.locations'.format(self.name), {})[hash_id] = location
        return hash_id

    def _get_location(self, state, hash_id):
        return state.context.setdefault('{:s}.locations'.format(self.name), {})[hash_id]

    @staticmethod
    def _signed_sub_overflow(state, a, b):
        '''
        Sign extend the value to 512 bits and check the result can be represented
         in 256. Following there is a 32 bit excerpt of this condition:
        a  -  b   -80000000 -3fffffff -00000001 +00000000 +00000001 +3fffffff +7fffffff
        +80000000    False    False    False    False     True     True     True
        +c0000001    False    False    False    False    False    False     True
        +ffffffff    False    False    False    False    False    False    False
        +00000000     True    False    False    False    False    False    False
        +00000001     True    False    False    False    False    False    False
        +3fffffff     True    False    False    False    False    False    False
        +7fffffff     True     True     True    False    False    False    False
        '''
        sub = Operators.SEXTEND(a, 256, 512) - Operators.SEXTEND(b, 256, 512)
        cond = Operators.OR(sub < -(1 << 256), sub >= (1 << 255))
        return cond

    @staticmethod
    def _signed_add_overflow(state, a, b):
>>>>>>> b4b4bb76
        '''
        Sign extend the value to 512 bits and check the result can be represented
         in 256. Following there is a 32 bit excerpt of this condition:

<<<<<<< HEAD
        a  +  b   ffffffff bfffffff 80000001 00000000 00000001 3ffffffff 7fffffff
=======
        a  +  b   -80000000 -3fffffff -00000001 +00000000 +00000001 +3fffffff +7fffffff
        +80000000     True     True     True    False    False    False    False
        +c0000001     True    False    False    False    False    False    False
        +ffffffff     True    False    False    False    False    False    False
        +00000000    False    False    False    False    False    False    False
        +00000001    False    False    False    False    False    False     True
        +3fffffff    False    False    False    False    False    False     True
        +7fffffff    False    False    False    False     True     True     True
        '''
        add = Operators.SEXTEND(a, 256, 512) + Operators.SEXTEND(b, 256, 512)
        cond = Operators.OR(add < -(1 << 256), add >= (1 << 255))
        return cond

    @staticmethod
    def _unsigned_sub_overflow(state, a, b):
        '''
        Sign extend the value to 512 bits and check the result can be represented
         in 256. Following there is a 32 bit excerpt of this condition:

        a  -  b   ffffffff bfffffff 80000001 00000000 00000001 3ffffffff 7fffffff
>>>>>>> b4b4bb76
        ffffffff     True     True     True    False     True     True     True
        bfffffff     True     True     True    False    False     True     True
        80000001     True     True     True    False    False     True     True
        00000000    False    False    False    False    False     True    False
        00000001     True    False    False    False    False     True    False
        ffffffff     True     True     True     True     True     True     True
        7fffffff     True     True     True    False    False     True    False
        '''
<<<<<<< HEAD
        add = Operators.ZEXTEND(a, 512) + Operators.ZEXTEND(b, 512)
        cond = Operators.UGE(add, 1 << 256)
        return cond

    @staticmethod
    def _signed_mul_overflow(state, a, b):
=======
        cond = Operators.UGT(b, a)
        return cond

    @staticmethod
    def _unsigned_add_overflow(state, a, b):
>>>>>>> b4b4bb76
        '''
        Sign extend the value to 512 bits and check the result can be represented
         in 256. Following there is a 32 bit excerpt of this condition:

<<<<<<< HEAD
        a  *  b           +00000000000000000 +00000000000000001 +0000000003fffffff +0000000007fffffff +00000000080000001 +000000000bfffffff +000000000ffffffff
        +0000000000000000  +0000000000000000  +0000000000000000  +0000000000000000  +0000000000000000  +0000000000000000  +0000000000000000  +0000000000000000
        +0000000000000001  +0000000000000000  +0000000000000001  +000000003fffffff  +000000007fffffff  +0000000080000001  +00000000bfffffff  +00000000ffffffff
        +000000003fffffff  +0000000000000000  +000000003fffffff *+0fffffff80000001 *+1fffffff40000001 *+1fffffffbfffffff *+2fffffff00000001 *+3ffffffec0000001
        +000000007fffffff  +0000000000000000  +000000007fffffff *+1fffffff40000001 *+3fffffff00000001 *+3fffffffffffffff *+5ffffffec0000001 *+7ffffffe80000001
        +0000000080000001  +0000000000000000  +0000000080000001 *+1fffffffbfffffff *+3fffffffffffffff *+4000000100000001 *+600000003fffffff *+800000007fffffff
        +00000000bfffffff  +0000000000000000  +00000000bfffffff *+2fffffff00000001 *+5ffffffec0000001 *+600000003fffffff *+8ffffffe80000001 *+bffffffe40000001
        +00000000ffffffff  +0000000000000000  +00000000ffffffff *+3ffffffec0000001 *+7ffffffe80000001 *+800000007fffffff *+bffffffe40000001 *+fffffffe00000001

        '''
        mul = Operators.SEXTEND(a, 256, 512) * Operators.SEXTEND(b, 256, 512)
        cond = Operators.OR(mul < -(1 << 255), mul >= (1 << 255))
        return cond

    @staticmethod
=======
        a  +  b   ffffffff bfffffff 80000001 00000000 00000001 3ffffffff 7fffffff
        ffffffff     True     True     True    False     True     True     True
        bfffffff     True     True     True    False    False     True     True
        80000001     True     True     True    False    False     True     True
        00000000    False    False    False    False    False     True    False
        00000001     True    False    False    False    False     True    False
        ffffffff     True     True     True     True     True     True     True
        7fffffff     True     True     True    False    False     True    False
        '''
        add = Operators.ZEXTEND(a, 512) + Operators.ZEXTEND(b, 512)
        cond = Operators.UGE(add, 1 << 256)
        return cond

    @staticmethod
    def _signed_mul_overflow(state, a, b):
        '''
        Sign extend the value to 512 bits and check the result can be represented
         in 256. Following there is a 32 bit excerpt of this condition:

        a  *  b           +00000000000000000 +00000000000000001 +0000000003fffffff +0000000007fffffff +00000000080000001 +000000000bfffffff +000000000ffffffff
        +0000000000000000  +0000000000000000  +0000000000000000  +0000000000000000  +0000000000000000  +0000000000000000  +0000000000000000  +0000000000000000
        +0000000000000001  +0000000000000000  +0000000000000001  +000000003fffffff  +000000007fffffff  +0000000080000001  +00000000bfffffff  +00000000ffffffff
        +000000003fffffff  +0000000000000000  +000000003fffffff *+0fffffff80000001 *+1fffffff40000001 *+1fffffffbfffffff *+2fffffff00000001 *+3ffffffec0000001
        +000000007fffffff  +0000000000000000  +000000007fffffff *+1fffffff40000001 *+3fffffff00000001 *+3fffffffffffffff *+5ffffffec0000001 *+7ffffffe80000001
        +0000000080000001  +0000000000000000  +0000000080000001 *+1fffffffbfffffff *+3fffffffffffffff *+4000000100000001 *+600000003fffffff *+800000007fffffff
        +00000000bfffffff  +0000000000000000  +00000000bfffffff *+2fffffff00000001 *+5ffffffec0000001 *+600000003fffffff *+8ffffffe80000001 *+bffffffe40000001
        +00000000ffffffff  +0000000000000000  +00000000ffffffff *+3ffffffec0000001 *+7ffffffe80000001 *+800000007fffffff *+bffffffe40000001 *+fffffffe00000001

        '''
        mul = Operators.SEXTEND(a, 256, 512) * Operators.SEXTEND(b, 256, 512)
        cond = Operators.OR(mul < -(1 << 255), mul >= (1 << 255))
        return cond

    @staticmethod
>>>>>>> b4b4bb76
    def _unsigned_mul_overflow(state, a, b):
        '''
        Sign extend the value to 512 bits and check the result can be represented
         in 256. Following there is a 32 bit excerpt of this condition:

        a  *  b           +00000000000000000 +00000000000000001 +0000000003fffffff +0000000007fffffff +00000000080000001 +000000000bfffffff +000000000ffffffff
        +0000000000000000  +0000000000000000  +0000000000000000  +0000000000000000  +0000000000000000  +0000000000000000  +0000000000000000  +0000000000000000
        +0000000000000001  +0000000000000000  +0000000000000001  +000000003fffffff  +000000007fffffff  +0000000080000001  +00000000bfffffff  +00000000ffffffff
        +000000003fffffff  +0000000000000000  +000000003fffffff *+0fffffff80000001 *+1fffffff40000001 *+1fffffffbfffffff *+2fffffff00000001 *+3ffffffec0000001
        +000000007fffffff  +0000000000000000  +000000007fffffff *+1fffffff40000001 *+3fffffff00000001 *+3fffffffffffffff *+5ffffffec0000001 *+7ffffffe80000001
        +0000000080000001  +0000000000000000  +0000000080000001 *+1fffffffbfffffff *+3fffffffffffffff *+4000000100000001 *+600000003fffffff *+800000007fffffff
        +00000000bfffffff  +0000000000000000  +00000000bfffffff *+2fffffff00000001 *+5ffffffec0000001 *+600000003fffffff *+8ffffffe80000001 *+bffffffe40000001
        +00000000ffffffff  +0000000000000000  +00000000ffffffff *+3ffffffec0000001 *+7ffffffe80000001 *+800000007fffffff *+bffffffe40000001 *+fffffffe00000001

        '''
        mul = Operators.SEXTEND(a, 256, 512) * Operators.SEXTEND(b, 256, 512)
        cond = Operators.UGE(mul, 1 << 256)
        return cond

    def did_evm_execute_instruction_callback(self, state, instruction, arguments, result_ref):
<<<<<<< HEAD
=======
        result = result_ref.value
>>>>>>> b4b4bb76
        mnemonic = instruction.semantics
        result = result_ref.value
        ios = False
        iou = False

        if mnemonic == 'ADD':
            ios = self._signed_add_overflow(state, *arguments)
            iou = self._unsigned_add_overflow(state, *arguments)
        elif mnemonic == 'MUL':
            ios = self._signed_mul_overflow(state, *arguments)
            iou = self._unsigned_mul_overflow(state, *arguments)
        elif mnemonic == 'SUB':
            ios = self._signed_sub_overflow(state, *arguments)
            iou = self._unsigned_sub_overflow(state, *arguments)
        elif mnemonic == 'SSTORE':
            where, what = arguments
            if istainted(what, "SIGNED"):
                for taint in get_taints(what, "IOS_.*"):
                    loc = self._get_location(state, taint[4:])
                    if state.can_be_true(loc[-1]):
                        self.add_finding(state, *loc[:-1])
            else:
                for taint in get_taints(what, "IOU_.*"):
                    loc = self._get_location(state, taint[4:])
                    if state.can_be_true(loc[-1]):
                        self.add_finding(state, *loc[:-1])
<<<<<<< HEAD

        if mnemonic in ('SLT', 'SGT', 'SDIV', 'SMOD'):
            result = taint_with(result, "SIGNED" % id_val)

        if state.can_be_true(ios):
            id_val = self._save_current_location(state, "Signed integer overflow at %s instruction" % mnemonic, ios)
            result = taint_with(result, "IOS_%s" % id_val)
        if state.can_be_true(iou):
            id_val = self._save_current_location(state, "Unsigned integer overflow at %s instruction" % mnemonic, iou)
            result = taint_with(result, "IOU_%s" % id_val)
        #if ios and iou:
        #    self.add_finding_here(state, "Integer overflow at %s" % mnemonic)

        result_ref.value = result

=======

        if mnemonic in ('SLT', 'SGT', 'SDIV', 'SMOD'):
            result = taint_with(result, "SIGNED")

        if state.can_be_true(ios):
            id_val = self._save_current_location(state, "Signed integer overflow at %s instruction" % mnemonic, ios)
            result = taint_with(result, "IOS_{:s}".format(id_val))
        if state.can_be_true(iou):
            id_val = self._save_current_location(state, "Unsigned integer overflow at %s instruction" % mnemonic, iou)
            result = taint_with(result, "IOU_{:s}".format(id_val))

        result_ref.value = result

>>>>>>> b4b4bb76

class DetectUninitializedMemory(Detector):
    '''
        Detects uses of uninitialized memory
    '''

    def did_evm_read_memory_callback(self, state, offset, value):
        initialized_memory = state.context.get('seth.detectors.initialized_memory', set())
        cbu = True  # Can be unknown
        current_contract = state.platform.current_vm.address
        for known_contract, known_offset in initialized_memory:
            if current_contract == known_contract:
                cbu = Operators.AND(cbu, offset != known_offset)
        if state.can_be_true(cbu):
            self.add_finding_here(state, "Potentially reading uninitialized memory at instruction (address: %r, offset %r)" % (current_contract, offset))

    def did_evm_write_memory_callback(self, state, offset, value):
        current_contract = state.platform.current_vm.address

        # concrete or symbolic write
        state.context.setdefault('seth.detectors.initialized_memory', set()).add((current_contract, offset))


class DetectUninitializedStorage(Detector):
    '''
        Detects uses of uninitialized storage
    '''

    def did_evm_read_storage_callback(self, state, address, offset, value):
        if not state.can_be_true(value != 0):
            # Not initialized memory should be zero
            return
        # check if offset is known
        cbu = True  # Can be unknown
        for known_address, known_offset in state.context['seth.detectors.initialized_storage']:
            cbu = Operators.AND(cbu, Operators.OR(address != known_address, offset != known_offset))

        if state.can_be_true(cbu):
            self.add_finding_here(state, "Potentially reading uninitialized storage")

    def did_evm_write_storage_callback(self, state, address, offset, value):
        # concrete or symbolic write
        state.context.setdefault('seth.detectors.initialized_storage', set()).add((address, offset))


def calculate_coverage(runtime_bytecode, seen):
    ''' Calculates what percentage of runtime_bytecode has been seen '''
    count, total = 0, 0
    bytecode = SolidityMetadata._without_metadata(runtime_bytecode)
    for i in evm.EVMAsm.disassemble_all(bytecode):
        if i.offset in seen:
            count += 1
        total += 1

    if total == 0:
        #No runtime_bytecode
        return 0
    return count * 100.0 / total


class SolidityMetadata(object):
    def __init__(self, name, source_code, init_bytecode, runtime_bytecode, srcmap, srcmap_runtime, hashes, abi, warnings):
        ''' Contract metadata for Solidity-based contracts '''
        self.name = name
        self.source_code = source_code
        self._init_bytecode = init_bytecode
        self._runtime_bytecode = runtime_bytecode
        self._hashes = hashes
        self.abi = dict([(item.get('name', '{fallback}'), item) for item in abi])
        self.warnings = warnings
        self.srcmap_runtime = self.__build_source_map(self.runtime_bytecode, srcmap_runtime)
        self.srcmap = self.__build_source_map(self.init_bytecode, srcmap)

    def get_constructor_arguments(self):
        for fun in self.abi.values():
            if fun['type'] == 'constructor':
                constructor_inputs = fun['inputs']
                break
        else:
            constructor_inputs = ()
            
        def process(spec):
            if spec['type'].startswith('tuple'):
                types = []
                for component in spec['components']:
                    types.append(process(component))
                return '({}){:s}'.format(','.join(types), spec['type'][5:])
            else:
                return spec['type']
        inputs = {'components':constructor_inputs, 'type': 'tuple'}
        return process(inputs)


    def add_function(self, method_name_and_signature):
        #TODO: use re, and check it's sane
        if name in self.abi:
            raise Exception("Function already defined")
        hsh = ABI.make_function_id(method_name_and_signature)
        name = method_name_and_signature.split('(')[0]
        self._hashes.append(method_name_and_signature, hsh)

        input_types = method_name_and_signature.split('(')[1].split(')')[0].split(',')
        output_types = method_name_and_signature.split(')')[1].split(',')
        self.abi[name] = {'inputs': [{'type': ty} for ty in input_types],
                          'name': name,
                          'outputs': [{'type': ty} for ty in output_types]}

    @staticmethod
    def _without_metadata(bytecode):
        end = None
        if bytecode[-43: -34] == '\xa1\x65\x62\x7a\x7a\x72\x30\x58\x20' \
                and bytecode[-2:] == '\x00\x29':
            end = -9 - 32 - 2  # Size of metadata at the end of most contracts
        return bytecode[:end]

    def __build_source_map(self, bytecode, srcmap):
        # https://solidity.readthedocs.io/en/develop/miscellaneous.html#source-mappings
        new_srcmap = {}
        bytecode = self._without_metadata(bytecode)

        asm_offset = 0
        asm_pos = 0
        md = dict(enumerate(srcmap[asm_pos].split(':')))
        byte_offset = int(md.get(0, 0))  # is the byte-offset to the start of the range in the source file
        source_len = int(md.get(1, 0))  # is the length of the source range in bytes
        file_index = int(md.get(2, 0))  # is the source index over sourceList
        jump_type = md.get(3, None)  # this can be either i, o or - signifying whether a jump instruction goes into a function, returns from a function or is a regular jump as part of e.g. a loop

        pos_to_offset = {}
        for i in evm.EVMAsm.disassemble_all(bytecode):
            pos_to_offset[asm_pos] = asm_offset
            asm_pos += 1
            asm_offset += i.size

        for asm_pos, md in enumerate(srcmap):
            if len(md):
                d = dict((p, k) for p, k in enumerate(md.split(':')) if k)

                byte_offset = int(d.get(0, byte_offset))
                source_len = int(d.get(1, source_len))
                file_index = int(d.get(2, file_index))
                jump_type = d.get(3, jump_type)

            new_srcmap[pos_to_offset[asm_pos]] = (byte_offset, source_len, file_index, jump_type)

        return new_srcmap

    @property
    def runtime_bytecode(self):
        # Removes metadata from the tail of bytecode
        return self._without_metadata(self._runtime_bytecode)

    @property
    def init_bytecode(self):
        # Removes metadata from the tail of bytecode
        return self._without_metadata(self._init_bytecode)

    def get_source_for(self, asm_offset, runtime=True):
        ''' Solidity source code snippet related to `asm_pos` evm bytecode offset.
            If runtime is False, initialization bytecode source map is used
        '''
        if runtime:
            srcmap = self.srcmap_runtime
        else:
            srcmap = self.srcmap

        try:
            #print asm_offset, srcmap[asm_offset]
            beg, size, _, _ = srcmap[asm_offset]
        except KeyError:
            #asm_offset pointing outside the known bytecode
            return ''

        output = ''
        nl = self.source_code.count('\n')
        snippet = self.source_code[beg:beg + size]
        for l in snippet.split('\n'):
            output += '    %s  %s\n' % (nl, l)
            nl += 1
        return output

    @property
    def signatures(self):
        return dict(((b, a) for (a, b) in self._hashes.items()))

    def get_abi(self, hsh):
        func_name = self.get_func_name(hsh)
        default_fallback_abi = {u'stateMutability': u'nonpayable', u'payable': False, u'type': u'fallback'}
        return self.abi.get(func_name, default_fallback_abi)

    def get_func_argument_types(self, hsh):
        abi = self.get_abi(hsh)
        return '(' + ','.join(x['type'] for x in abi.get('inputs', [])) + ')'

    def get_func_return_types(self, hsh):
        abi = self.get_abi(hsh)
        return '(' + ','.join(x['type'] for x in abi.get('outputs', [])) + ')'

    def get_func_name(self, hsh):
        signature = self.signatures.get(hsh, '{fallback}()')
        return signature.split('(')[0]

    def get_func_signature(self, hsh):
        return self.signatures.get(hsh)

    def get_hash(self, method_name_and_signature):
        #helper
        return ABI.make_function_id(method_name_and_signature)

    @property
    def functions(self):
        return tuple(self.signatures.values()) + ('{fallback}()',)

    @property
    def hashes(self):
        return tuple(self.signatures.keys()) + ('00000000',)

class ABI(object):
    '''
        This class contains methods to handle the ABI.
        The Application Binary Interface is the standard way to interact with
        contracts in the Ethereum ecosystem, both from outside the blockchain
        and for contract-to-contract interaction.

    '''
    @staticmethod
    def type_size(ty):
        ''' Calculate `static` type size '''
        if ty[0] in ('int', 'uint', 'bytesM', 'function'):
            return 32
        elif ty[0] in ('tuple'):
            result = 0
            for ty_i in ty[1]:
                result += ABI.type_size(ty_i)
            return result
        elif ty[0] in ('array'):
            rep = ty[1]
            result = 32 #offset link 
            return result
        elif ty[0] in ('bytes', 'string'):
            result = 32 #offset link 
            return result
        raise ValueError

    @staticmethod
    def function_call(type_spec, *args):
        '''
        Build transaction data from function signature and arguments
        '''

        m = re.match(r"(?P<name>[a-zA-Z_]+)(?P<type>\(.*\))", type_spec)
        if not m:
            raise EthereumError("Function signature expected")

        result = ABI.function_selector(type_spec) # Funcid
        result += ABI.serialize(m.group('type'), args)
        return result

    @staticmethod
    def serialize(ty, value, **kwargs):
        '''
        Serialize value using type specification in ty.
        ABI.serialize('int256', 1000)
        ABI.serialize('(int, int256)', 1000, 2000)
        '''
        offset = kwargs.get('offset')
        parsed_ty = abitypes.parse(ty)
        if parsed_ty[0] != 'tuple':
            if len(value) > 1:
                raise ValueError
            value = value[0]
        result, dyn_result = ABI._serialize(parsed_ty, value)
        return result + dyn_result

    @staticmethod
    def _serialize(ty, value, dyn_offset = None):
        if dyn_offset is None:
            dyn_offset = ABI.type_size(ty)
        result = bytearray()
        dyn_result = bytearray()
 
        if ty[0] in ('int', 'uint'):
            result += ABI.serialize_uint(value)
        elif ty[0] in ('bytes', 'string'):
            result += ABI.serialize_uint(dyn_offset)
            dyn_result += ABI.serialize_uint(len(value))
            for byte in value:
                dyn_result.append(byte)
        elif ty[0] == 'function':
            result = ABI.serialize_uint(value[0], 20, padding=False)
            result += value[1]
            if len(result) != 24:
                raise ValueError
            return result + bytearray('\0'*8)

        elif ty[0] in ('tuple'):
            for ty_i, value_i in zip(ty[1], value):
                result_i, dyn_result_i = ABI._serialize(ty_i, value_i, dyn_offset+len(dyn_result))
                result += result_i
                dyn_result += dyn_result_i
        elif ty[0] in ('array'):
            result += ABI.serialize_uint(dyn_offset)
            rep = ty[2]
            if rep is not None:
                if len(values) != rep:
                    raise ValueError("More reps than values")
            else:
                result += ABI.serialize_uint(len(values))
            for value_i in values:
                result_i, dyn_result_i = ABI._serialize(ty, value_i, dyn_offset+len(dyn_result))
                result += result_i
                dyn_result += dyn_result_i

        assert len(result) == ABI.type_size(ty)
        return result, dyn_result


    @staticmethod
    def function_selector(method_name_and_signature):
        '''
        Makes a function hash id from a method signature
        '''
        s = sha3.keccak_256()
        s.update(str(method_name_and_signature))
        return bytearray(binascii.unhexlify(s.hexdigest()[:8]))

    @staticmethod
    def parse(type_spec, data):
        try:
            if isinstance(data, str):
                data = bytearray(data)
            assert isinstance(data, (bytearray, Array))

            m = re.match(r"(?P<name>[a-zA-Z_]+)(?P<type>\(.*\))", type_spec)
            if m and m.group('name'):
                # Type has function name. Lets take the function id from the data
                # This does not check that the encoded func_id is valid
                # func_id = ABI.function_selector(type_spec)
                result = (data[:4],)
                ty = m.group('type')
                result += (ABI._deserialize(abitypes.parse(ty), data[4:]),)
            else:
                # No function name, just types
                ty = type_spec
                result = ABI._deserialize(abitypes.parse(ty), data)
            return result
        except Exception as e:
            raise EthereumError(e.message)

    @staticmethod
    def _deserialize(ty, buf, offset=0):
        assert isinstance(buf, (bytearray, Array))
        if ty[0] == 'int':
            return ABI.deserialize_int(buf[offset:offset+32], nbytes=ty[1]/8)
        elif ty[0] == 'uint':
            return ABI.deserialize_uint(buf[offset:offset+32], nbytes=ty[1]/8)
        elif ty[0] == 'bytesM':
            return buf[offset:offset+ty[1]]
        elif ty[0] == 'function':
            address = Operators.ZEXTEND(ABI._readBE(buf[offset:offset+20], 20, padding=False), 256)
            func_id = buf[offset+20:offset+20+4]
            return (address, func_id)
        elif ty[0] in ('bytes', 'string'):
            dyn_offset = ABI.deserialize_int(buf[offset:offset+32])
            size = ABI.deserialize_int(buf[dyn_offset:dyn_offset+32])
            return buf[dyn_offset+32:dyn_offset+32+size]
        elif ty[0] in ('tuple'):
            result = ()
            current_off = 0
            for ty_i in ty[1]:
                result += (ABI._deserialize(ty_i, buf, offset), )
                offset += ABI.type_size(ty_i)
            return result
        elif ty[0] in ('array'):
            result = []
            dyn_offset = ABI.deserialize_int(buf[offset:offset+32])
            rep = ty[1]
            ty_size = ABI.type_size(ty[2])
            if rep is None:
                rep = ABI.deserialize_int(buf[dyn_offset:dyn_offset+32])
                dyn_offset += 32
            for _ in range(rep):
                result.append(ABI._deserialize(ty[2], buf, dyn_offset))
                dyn_offset += ty_size
            return result
        raise NotImplemented

    @staticmethod
    def serialize_uint(value, size=32, padding=0):
        '''
        Translates a Python integral or a BitVec into a 32 byte string, MSB first
        '''
        if size <= 0 and size > 32:
            raise ValueError
        if issymbolic(value):
            bytes = Array(index_bits=256, index_max=32, value_bits=8)
            bytes.write_BE(padding, value, size)
        else:
            bytes = bytearray()
            for _ in range(padding):
                bytes.append(0)
            for position in reversed(range(size)):
                bytes.append(Operators.EXTRACT(value, position * 8, 8))        
        return bytes

    @staticmethod
    def _readBE(data, nbytes, padding=True):
        if padding:
            pos = 32 - nbytes
            size = 32
        else:
            pos = 0
            size = nbytes

        values = []
        while pos < size:
            if pos >= len(data):
                values.append(0)
            else:
                values.append(data[pos])
            pos += 1
        return Operators.CONCAT(nbytes * 8, *values)

    @staticmethod
    def deserialize_uint(data, nbytes=32, padding=0):
        """
        Read a `nbytes` bytes long big endian unsigned integer from `data` starting at `offset`

        :param data: sliceable buffer; symbolic buffer of Eth ABI encoded data
        :param nbytes: number of bytes to read starting from least significant byte
        :rtype: int or Expression
        """
<<<<<<< HEAD
        assert isinstance(data, (bytearray, Array))
        value = ABI._readBE(data, nbytes)
        value = Operators.ZEXTEND(value, (nbytes+padding)*8)
        return value
=======
        def _simplify(x):
            value = simplify(x)
            if isinstance(value, Constant) and not value.taint:
                return value.value
            else:
                return value
        nbytes = _simplify(nbytes)
        offset = _simplify(offset)
        padding = 32 - nbytes
        start = offset + padding
        values = []
        pos = start
        while pos < start + nbytes:
            if pos > len(data):
                values.append('\x00')
            else:
                values.append(data[pos])
            pos = pos + 1
        #value = Operators.CONCAT(nbytes * 8, *[Operators.ORD(x) for x in data[start:start + nbytes]])
        value = Operators.CONCAT(nbytes * 8, *[Operators.ORD(x) for x in values])
        return _simplify(value)
>>>>>>> b4b4bb76

    @staticmethod
    def deserialize_int(data, nbytes=32, padding=0):
        """
        Read a `nbytes` bytes long big endian signed integer from `data` starting at `offset`

        :param data: sliceable buffer; symbolic buffer of Eth ABI encoded data
        :param nbytes: number of bytes to read starting from least significant byte
        :rtype: int or Expression
        """
        assert isinstance(data, (bytearray, Array))
        value = ABI._readBE(data, nbytes)
        value = Operators.SEXTEND(value, nbytes*8, (nbytes+padding)*8)
        return value


class EVMAccount(object):
    def __init__(self, address=None, m=None, name=None):
        ''' Encapsulates an account.

            :param address: the address of this account
            :type address: 160 bit long integer
            :param seth: the controlling Manticore

        '''
        self._m = m
        self._address = address
        self._name = name

    @property
    def address(self):
        return self._address

    def __int__(self):
        return self._address

    def __str__(self):
        return str(self._address)

    def __eq__(self, other):
        if isinstance(other, EVMAccount):
            return self._address == other._address
        return self._address == other

class EVMContract(EVMAccount):
    ''' An EVM account '''

    def __init__(self, default_caller=None, **kwargs):
        ''' Encapsulates a contract account.
            :param default_caller: the default caller address for any transaction

        '''
        super(EVMContract, self).__init__(**kwargs)
        self._default_caller = default_caller
        self._hashes = None

    def add_function(self, signature):
        func_id = binascii.hexlify(ABI.function_selector(signature))
        func_name = str(signature.split('(')[0])
        if func_name.startswith('_') or func_name in {'add_function', 'address', 'name'}:
            raise Exception("Sorry function name is used by the python wrapping")
        if func_name in self._hashes:
            raise Exception("A function with that name is already defined")
        if func_id in { func_id for _, func_id in self._hashes.values() }:
            raise Exception("A function with the same hash is already defined")
        self._hashes[func_name] = signature, func_id

    def _null_func(self):
        pass

    def _init_hashes(self):
        #initializes self._hashes lazy
        if self._hashes is None and self._m is not None:
            self._hashes = {}
            md = self._m.get_metadata(self._address)
            if md is not None:
                for signature, func_id in md._hashes.items():
                    self.add_function(signature)
            # It was successful, no need to re-run. _init_hashes disabled
            self._init_hashes = self._null_func

    def __getattribute__(self, name):
        ''' If this is a contract account of which we know the functions hashes,
            this will build the transaction for the function call.

            Example use::

                #call funtion `add` on contract_account with argument `1000`
                contract_account.add(1000)

        '''
        if not name.startswith('_'):
            self._init_hashes()
            if self._hashes is not None and name in self._hashes.keys():
                def f(*args, **kwargs):
                    caller = kwargs.get('caller', None)
                    value = kwargs.get('value', 0)
                    tx_data = ABI.function_call(str(self._hashes[name][0]), *args)
                    if caller is None:
                        caller = self._default_caller
                    self._m.transaction(caller=caller,
                                        address=self._address,
                                        value=value,
                                        data=tx_data)
                return f

        return object.__getattribute__(self, name)


class ManticoreEVM(Manticore):
    ''' Manticore EVM manager

        Usage Ex::

            from manticore.ethereum import ManticoreEVM, ABI
            m = ManticoreEVM()
            #And now make the contract account to analyze
            source_code = """
                pragma solidity ^0.4.15;
                contract AnInt {
                    uint private i=0;
                    function set(uint value){
                        i=value
                    }
                }
            """
            #Initialize user and contracts
            user_account = m.create_account(balance=1000)
            contract_account = m.solidity_create_contract(source_code, owner=user_account, balance=0)
            contract_account.set(12345, value=100)

            seth.report()
            print seth.coverage(contract_account)
    '''

    def make_symbolic_buffer(self, size, name='TXBUFFER'):
        ''' Creates a symbolic buffer of size bytes to be used in transactions.
            You can not operate on it. It is intended as a place holder for the
            real expression.

            Example use::

                symbolic_data = seth.make_symbolic_buffer(320)
                seth.transaction(caller=attacker_account,
                                address=contract_account,
                                data=symbolic_data,
                                value=100000 )


        '''
        return self.constraints.new_array(index_bits=256, name=name, index_max=size, value_bits=8, taint=frozenset())
         
    def make_symbolic_value(self, name='TXVALUE'):
        ''' Creates a symbolic value, normally a uint256, to be used in transactions.
            You can not operate on it. It is intended as a place holder for the
            real expression.

            Example use::

                symbolic_value = seth.make_symbolic_value()
                seth.transaction(caller=attacker_account,
                                address=contract_account,
                                data=data,
                                value=symbolic_data )

        '''
        return self.constraints.new_bitvec(256, name=name)

    @staticmethod
    def compile(source_code, contract_name=None, libraries=None, runtime=False):
        ''' Get initialization bytecode from a Solidity source code '''
        name, source_code, init_bytecode, runtime_bytecode, srcmap, srcmap_runtime, hashes, abi, warnings = ManticoreEVM._compile(source_code, contract_name, libraries)
        if runtime:
            return runtime_bytecode
        return init_bytecode

    @staticmethod
    def _link(bytecode, libraries=None):
        has_dependencies = '_' in bytecode
        hex_contract = bytecode
        if has_dependencies:
            deps = {}
            pos = 0
            while pos < len(hex_contract):
                if hex_contract[pos] == '_':
                    # __/tmp/tmp_9k7_l:Manticore______________
                    lib_placeholder = hex_contract[pos:pos + 40]
                    lib_name = lib_placeholder.split(':')[1].split('_')[0]
                    deps.setdefault(lib_name, []).append(pos)
                    pos += 40
                else:
                    pos += 2

            if libraries is None:
                raise DependencyError(deps.keys())
            libraries = dict(libraries)
            hex_contract_lst = list(hex_contract)
            for lib_name, pos_lst in deps.items():
                try:
                    lib_address = libraries[lib_name]
                except KeyError:
                    raise DependencyError([lib_name])
                for pos in pos_lst:
                    hex_contract_lst[pos:pos + 40] = '%040x' % lib_address
            hex_contract = ''.join(hex_contract_lst)
        return bytearray(binascii.unhexlify(hex_contract))

    @staticmethod
    def _run_solc(source_file):
        ''' Compile a source file with the Solidity compiler

            :param source_file: a file object for the source file
            :return: output, warnings
        '''
        solc = "solc"

        #check solc version
        supported_versions = ('0.4.18', '0.4.21')

        try:
            installed_version_output = check_output([solc, "--version"])
        except OSError:
            raise Exception("Solidity compiler not installed.")

        m = re.match(r".*Version: (?P<version>(?P<major>\d+)\.(?P<minor>\d+)\.(?P<build>\d+))\+(?P<commit>[^\s]+).*", installed_version_output, re.DOTALL | re.IGNORECASE)

        if not m or m.groupdict()['version'] not in supported_versions:
            #Fixme https://github.com/trailofbits/manticore/issues/847
            #logger.warning("Unsupported solc version %s", installed_version)
            pass

        #shorten the path size so library placeholders wont fail.
        #solc path search is a mess #fixme
        #https://solidity.readthedocs.io/en/latest/layout-of-source-files.html
        current_folder = os.getcwd()
        abs_filename = os.path.abspath(source_file.name)
        working_folder, filename = os.path.split(abs_filename)

        solc_invocation = [
            solc,
            '--combined-json', 'abi,srcmap,srcmap-runtime,bin,hashes,bin-runtime',
            '--allow-paths', '.',
            filename
        ]
        p = Popen(solc_invocation, stdout=PIPE, stderr=PIPE, cwd=working_folder)
        stdout, stderr = p.communicate()
        try:
            return json.loads(stdout), stderr
        except ValueError:
            raise Exception('Solidity compilation error:\n\n{}'.format(stderr))

    @staticmethod
    def _compile(source_code, contract_name, libraries=None):
        """ Compile a Solidity contract, used internally

            :param source_code: solidity source as either a string or a file handle
            :param contract_name: a string with the name of the contract to analyze
            :param libraries: an itemizable of pairs (library_name, address)
            :return: name, source_code, bytecode, srcmap, srcmap_runtime, hashes
            :return: name, source_code, bytecode, runtime, srcmap, srcmap_runtime, hashes, abi, warnings
        """

        try:
            file_type = file  # Python 2
        except NameError:
            from io import IOBase
            file_type = IOBase  # Python 3

        if isinstance(source_code, str):
            with tempfile.NamedTemporaryFile() as temp:
                temp.write(source_code)
                temp.flush()
                output, warnings = ManticoreEVM._run_solc(temp)
        elif isinstance(source_code, file_type):
            output, warnings = ManticoreEVM._run_solc(source_code)
            source_code = source_code.read()
        else:
            raise TypeError

        contracts = output.get('contracts', [])
        if len(contracts) != 1 and contract_name is None:
            raise Exception('Solidity file must contain exactly one contract or you must use contract parameter to specify which one.')

        name, contract = None, None
        if contract_name is None:
            name, contract = contracts.items()[0]
        else:
            for n, c in contracts.items():
                if n.split(":")[1] == contract_name:
                    name, contract = n, c
                    break

        assert(name is not None)
        name = name.split(':')[1]

        if contract['bin'] == '':
            raise Exception('Solidity failed to compile your contract.')

        bytecode = ManticoreEVM._link(contract['bin'], libraries)
        srcmap = contract['srcmap'].split(';')
        srcmap_runtime = contract['srcmap-runtime'].split(';')
        hashes = dict(( (str(x), str(y)) for x,y in contract['hashes'].items()))
        abi = json.loads(contract['abi'])
        runtime = ManticoreEVM._link(contract['bin-runtime'], libraries)
        return name, source_code, bytecode, runtime, srcmap, srcmap_runtime, hashes, abi, warnings


    @property
    def accounts(self):
        return dict(self._accounts)

    @property
    def normal_accounts(self):
        normal_accounts = {}
        for name, account in self._accounts.items():
            if not isinstance(account, EVMContract):
                normal_accounts[name] = account
        return normal_accounts

    @property
    def contract_accounts(self):
        contract_accounts = {}
        for name, account in self._accounts.items():
            if isinstance(account, EVMContract):
                contract_accounts[name] = account
        return contract_accounts

    def get_account(self, name):
        return self._accounts[name]

    def __init__(self, procs=10, **kwargs):
        ''' A Manticore EVM manager
            :param int procs: number of workers to use in the exploration
        '''
        self._accounts = dict()

        self._config_procs = procs
        # Make the constraint store
        constraints = ConstraintSet()
        # make the ethereum world state
        world = evm.EVMWorld(constraints)
        initial_state = State(constraints, world)
        super(ManticoreEVM, self).__init__(initial_state, **kwargs)

        self.constraints = ConstraintSet()
        self.detectors = {}
        self.metadata = {}

        # The following should go to manticore.context so we can use multiprocessing
        self.context['seth'] = {}
        self.context['seth']['_saved_states'] = set()
        self.context['seth']['_final_states'] = set()
        self.context['seth']['_completed_transactions'] = 0

        self._executor.subscribe('did_load_state', self._load_state_callback)
        self._executor.subscribe('will_terminate_state', self._terminate_state_callback)
        self._executor.subscribe('did_evm_execute_instruction', self._did_evm_execute_instruction_callback)
        self._executor.subscribe('did_read_code', self._did_evm_read_code)
        self._executor.subscribe('on_symbolic_sha3', self._symbolic_sha3)
        self._executor.subscribe('on_concrete_sha3', self._concrete_sha3)

    @property
    def world(self):
        ''' The world instance or None if there is more than one state '''
        return self.get_world(None)

    @property
    def completed_transactions(self):
        with self.locked_context('seth') as context:
            return context['_completed_transactions']

    @property
    def _running_state_ids(self):
        ''' IDs of the running states'''
        with self.locked_context('seth') as context:
            if self.initial_state is not None:
                return tuple(context['_saved_states']) + (-1,)
            else:
                return tuple(context['_saved_states'])

    @property
    def _terminated_state_ids(self):
        ''' IDs of the terminated states '''
        with self.locked_context('seth') as context:
            return tuple(context['_final_states'])

    @property
    def _all_state_ids(self):
        ''' IDs of the all states

            Note: state with id -1 is already in memory and it is not backed on the storage
        '''
        return self._running_state_ids + self._terminated_state_ids

    @property
    def running_states(self):
        ''' Iterates over the running states'''
        for state_id in self._running_state_ids:
            state = self.load(state_id)
            yield state
            self.save(state, state_id=state_id)  # overwrite old

    @property
    def terminated_states(self):
        ''' Iterates over the terminated states'''
        for state_id in self._terminated_state_ids:
            state = self.load(state_id)
            yield state
            self.save(state, state_id=state_id)  # overwrite old

    @property
    def all_states(self):
        ''' Iterates over the all states (terminated and alive)'''
        for state_id in self._all_state_ids:
            state = self.load(state_id)
            yield state
            self.save(state, state_id=state_id)  # overwrite old

    def count_states(self):
        ''' Total states count '''
        return len(self._all_state_ids)

    def count_running_states(self):
        ''' Running states count '''
        return len(self._running_state_ids)

    def count_terminated_states(self):
        ''' Terminated states count '''
        return len(self._terminated_state_ids)

    def _terminate_state_id(self, state_id):
        ''' Manually terminates a states by state_id.
            Moves the state from the running list into the terminated list
        '''

        # Move state from running to final
        with self.locked_context('seth') as seth_context:
            saved_states = seth_context['_saved_states']
            final_states = seth_context['_final_states']
            if state_id != -1:
                if state_id in saved_states:
                    saved_states.remove(state_id)
<<<<<<< HEAD
                    final_states.add(state_id)
                seth_context['_saved_states'] = saved_states
                seth_context['_final_states'] = final_states
        else:
            assert state_id == -1
            state_id = self.save(self._initial_state, final=True)
            self._initial_state = None
=======
                    final_states.append(state_id)
            else:
                assert state_id == -1
                state_id = self.save(self._initial_state, final=True)
                self._initial_state = None
            seth_context['_saved_states'] = saved_states
            seth_context['_final_states'] = final_states
>>>>>>> b4b4bb76
        return state_id

    def _revive_state_id(self, state_id):
        ''' Manually revice a states by state_id.
            Moves the state from the final list into the running list
        '''

        # Move state from final to running
        if state_id != -1:
            with self.locked_context('seth') as seth_context:
                saved_states = seth_context['_saved_states']
                final_states = seth_context['_final_states']
                if state_id in final_states:
                    final_states.remove(state_id)
                    saved_states.add(state_id)
                seth_context['_saved_states'] = saved_states
                seth_context['_final_states'] = final_states
        return state_id

    # deprecate this 5 in favor of for sta in seth.all_states: do stuff?

    def get_world(self, state_id=None):
        ''' Returns the evm world of `state_id` state. '''
        state = self.load(state_id)
        if state is None:
            return None
        else:
            return state.platform

    def get_balance(self, address, state_id=None):
        ''' Balance for account `address` on state `state_id` '''
        if isinstance(address, EVMAccount):
            address = int(address)
        return self.get_world(state_id).get_balance(address)

    def get_storage_data(self, address, offset, state_id=None):
        ''' Storage data for `offset` on account `address` on state `state_id` '''
        if isinstance(address, EVMAccount):
            address = int(address)
        return self.get_world(state_id).get_storage_data(address, offset)

    def get_code(self, address, state_id=None):
        ''' Storage data for `offset` on account `address` on state `state_id` '''
        if isinstance(address, EVMAccount):
            address = int(address)
        return self.get_world(state_id).get_code(address)

    def last_return(self, state_id=None):
        ''' Last returned buffer for state `state_id` '''
        state = self.load(state_id)
        return state.platform.last_return_data

    def transactions(self, state_id=None):
        ''' Transactions list for state `state_id` '''
        state = self.load(state_id)
        return state.platform.transactions

    def solidity_create_contract(self, source_code, owner, contract_name=None, libraries=None, balance=0, address=None, args=()):
        ''' Creates a solidity contract and library dependencies

            :param str source_code: solidity source code
            :param owner: owner account (will be default caller in any transactions)
            :type owner: int or EVMAccount
            :param contract_name: Name of the contract to analyze (optional if there is a single one in the source code)
            :type contract_name: str
            :param balance: balance to be transferred on creation
            :type balance: int or SValue
            :param address: the address for the new contract (optional)
            :type address: int or EVMAccount
            :param tuple args: constructor arguments
            :rtype: EVMAccount
        '''
        if libraries is None:
            deps = {}
        else:
            deps = dict(libraries)

        contract_names = [contract_name]
        while contract_names:
            contract_name_i = contract_names.pop()
            try:
                compile_results = self._compile(source_code, contract_name_i, libraries=deps)
                md = SolidityMetadata(*compile_results)
                if contract_name_i == contract_name:
                    constructor_types = md.get_constructor_arguments()
                    contract_account = self.create_contract(owner=owner,
                                                            balance=balance,
                                                            address=address,
                                                            init=md._init_bytecode + ABI.serialize(constructor_types, args))
                else:
                    contract_account = self.create_contract(owner=owner, init=init_bytecode)

                if contract_account is None:
                    raise Exception("Failed to build contract %s" % contract_name_i)
                self.metadata[int(contract_account)] = md

                deps[contract_name_i] = contract_account
            except DependencyError as e:
                contract_names.append(contract_name_i)
                for lib_name in e.lib_names:
                    if lib_name not in deps:
                        contract_names.append(lib_name)

        if not self.count_running_states() or len(self.get_code(contract_account)) == 0:
            return None
        return contract_account

    def create_contract(self, owner, balance=0, address=None, init=None, name=None):
        ''' Creates a contract

            :param owner: owner account (will be default caller in any transactions)
            :type owner: int or EVMAccount
            :param balance: balance to be transferred on creation
            :type balance: int or SValue
            :param int address: the address for the new contract (optional)
            :param str init: initializing evm bytecode and arguments
            :param str name: a uniq name for reference
            :rtype: EVMAccount
        '''
        if not self.count_running_states():
            raise NoAliveStates
        if address is not None and address in map(int, self.accounts.values()):
            # Address already used 
            raise Exception("Address already used")
        
        # Let just choose the address ourself. This is not yellow paper material
        if address is None:
            address = self.new_address()

        self._transaction('CREATE', owner, balance, address, data=init)
        # TODO detect failure in the constructor

        return EVMContract(address=address, m=self, default_caller=owner, name=name)

    def _get_uniq_name(self, stem):
        count = 0
        for name_i in self.accounts.keys():
            if name_i.startswith(stem):
                try:
                    count = max(count, int(name_i[len(stem):])+1)
                except:
                    pass
        name = "{:s}{:d}".format(stem, count)
        assert name not in self.accounts
        return name


    def new_address(self):
        ''' Create a fresh 160bit address '''
        new_address = random.randint(100, pow(2, 160))
        if new_address in map(int, self.accounts.values()):
            return self.new_address()
        return new_address


    def transaction(self, caller, address, value, data):
        ''' Issue a symbolic transaction in all running states

            :param caller: the address of the account sending the transaction
            :type caller: int or EVMAccount
            :param address: the address of the contract to call
            :type address: int or EVMAccount
            :param value: balance to be transfered on creation
            :type value: int or SValue
            :param data: initial data
            :raises NoAliveStates: if there are no alive states to execute
        '''
        self._transaction('CALL', caller, value=value, address=address, data=data)


    def create_account(self, balance=0, address=None, code=None, name=None):
        ''' Low level creates an account. This won't generate a transaction.

            :param balance: balance to be set on creation (optional)
            :type balance: int or SValue
            :param address: the address for the new account (optional)
            :type address: int
            :param code: the runtime code for the new account (None means normal account) (optional)
            :param name: a global account name eg. for use as reference in the reports (optional)
            :return: an EVMAccount
        '''
        # Need at least one state where to apply this
        if not self.count_running_states():
            raise NoAliveStates

        # Name check
        if name is None:
            if code is None:
                name = self._get_uniq_name("normal")
            else:
                name = self._get_uniq_name("contract")
        if name in self.accounts.keys():
            # Account name already used 
            raise Exception("Name already used")

        # Address check
        # Let just choose the address ourself. This is not yellow paper material
        if address is None:
            address = self.new_address()
        if not isinstance(address, numbers.Integral):
            raise Exception("A concrete address is needed")
        assert address is not None
        if address in map(int, self.accounts.values()):
            # Address already used 
            raise Exception("Address already used")
        

        # To avoid going full crazy we maintain a global list of addresses
        # Different states may CREATE a different set of accounts. 
        # Accounts created by a human have the same address in all states. 

        for state in self.running_states:
            world = state.platform

            if '_pending_transaction' in state.context:
                raise Exception("This is bad. It should not be a pending transaction")

            if address in world.accounts:
                # Address already used 
                raise Exception("This is bad. Same address used for different contracts in different states")
            world.create_account(address, balance, code=code, storage=None)

        acc = EVMAccount(address, self, name=name)
        self._accounts[name] = acc
        return acc


    def _transaction(self, sort, caller, value=0, address=None, data=None, price=1):
        ''' Creates a contract

            :param caller: caller account
            :type caller: int or EVMAccount
            :param int address: the address for the transaction (optional)
            :param value: value to be transferred
            :param price: the price of gas for this transaction. Mostly unused.
            :type value: int or SValue
            :param str data: initializing evm bytecode and arguments or transaction call data
            :rtype: EVMAccount
        '''
        #Type Forgiveness
        if isinstance(address, EVMAccount):
            address = int(address)
        if isinstance(caller, EVMAccount):
            caller = int(caller)
        #Defaults, call data is empty
        if data is None:
            data = bytearray(b"")

        #Check types
        if not isinstance(caller, numbers.Integral):
            raise Exception("Caller invalid type")

        if not isinstance(value, (numbers.Integral, BitVec)):
            raise Exception("Value invalid type")

        if not isinstance(address, numbers.Integral):
            raise Exception("address invalid type")

        if not isinstance(data, (bytearray, Array)):
            raise Exception("data invalid type")

        if not isinstance(price, numbers.Integral):
            raise Exception("Price invalid type")


        # Check argument consistency and set defaults ...
        if sort not in ('CREATE', 'CALL'):
            raise ValueError

        # Caller must be a normal known account
        if caller not in self._accounts.values():
            raise Exception("Unknown caller address!")

        if sort == 'CREATE':
            #let's choose an address here for now #NOTYELLOW
            if address is None:
                address = self.new_address()

            # When creating data is the init_bytecode + arguments
            if len(data) == 0:
                raise Exception("An initialization bytecode is needed for a CREATE")

        #on a CALL transaction target address must be specified
        if not isinstance(address, numbers.Integral):
            raise Exception("A target address is needed") 
 
        assert address is not None
        assert caller is not None
        
        # Transactions (as everything else) needs at least one running state
        if not self.count_running_states():
            raise NoAliveStates

        # To avoid going full crazy we maintain a global list of addresses
        for state in self.running_states:
            world = state.platform

            if '_pending_transaction' in state.context:
                raise Exception("This is bad. It should not be a pending transaction")

            # Copy global constraints into each state. 
            # We should somehow remember what has been copied to each state
            # In a second transaction we should only add new constraints.
            # And actually only constraints related to whateverwe are using in 
            # the tx. This is a FIXME
            for c in self.constraints:
                state.constrain(c)

            # Different states may CREATE a different set of accounts. Accounts
            # that were crated by a human have the same address in all states.
            # This diverges from the yellow paper but at least we check that we
            # are not trying to create an already used address here
            if sort == 'CREATE':
                if address in world.accounts:
                    # Address already used 
                    raise Exception("This is bad. Same address used for different contracts in different states")

            state.context['_pending_transaction'] = (sort, caller, address, value, data, price)

        # run over potentially several states and 
        # generating potentially several others
        self.run(procs=self._config_procs)

        return address



    def multi_tx_analysis(self, solidity_filename, contract_name=None, tx_limit=None, tx_use_coverage=True, tx_account="combo1"):
        owner_account = self.create_account(balance=1000)
        attacker_account = self.create_account(balance=1000)
        with open(solidity_filename) as f:
            contract_account = self.solidity_create_contract(f, contract_name=contract_name, owner=owner_account, args=(None, None, None, None))

        if tx_account == "attacker":
            tx_account = [attacker_account]
        elif tx_account == "owner":
            tx_account = [owner_account]
        elif tx_account == "combo1":
            tx_account = [owner_account, attacker_account]
        else:
            raise EthereumError('The account to perform the symbolic exploration of the contract should be "attacker", "owner" or "combo1"')

        if contract_account is None:
            logger.info("Failed to create contract. Exception in constructor")
            self.finalize()
            return

        prev_coverage = 0
        current_coverage = 0
<<<<<<< HEAD
        tx_no = 0
=======

>>>>>>> b4b4bb76
        while (current_coverage < 100 or not tx_use_coverage) and not self.is_shutdown():
            try:
                # run_symbolic_tx
                symbolic_data = self.make_symbolic_buffer(320)
                symbolic_value = self.make_symbolic_value()
                self.transaction(caller=tx_account[min(tx_no, len(tx_account)-1)],
                                 address=contract_account,
                                 data=symbolic_data,
                                 value=symbolic_value)

            except NoAliveStates:
                break

            # Check if the maximun number of tx was reached 
            if tx_limit is not None and tx_no == tx_limit:
                break

            # Check if coverage has improved or not
            if tx_use_coverage:
                prev_coverage = current_coverage
                current_coverage = self.global_coverage(contract_account)
                found_new_coverage = prev_coverage < current_coverage

                if not found_new_coverage:
                    break
<<<<<<< HEAD

            tx_no += 1
=======
>>>>>>> b4b4bb76

    def run(self, **kwargs):
        ''' Run any pending transaction on any running state '''
        # Check if there is a pending transaction
        with self.locked_context('seth') as context:
            # there is no states added to the executor queue
            assert len(self._executor.list()) == 0
            for state_id in context['_saved_states']:
                self._executor.put(state_id)
            context['_saved_states'] = set()

        # A callback will use _pending_transaction and issue the transaction
        # in each state (see load_state_callback)
        super(ManticoreEVM, self).run(**kwargs)

        with self.locked_context('seth') as context:
            if len(context['_saved_states']) == 1:
                self._initial_state = self._executor._workspace.load_state(context['_saved_states'].pop(), delete=True)
                context['_saved_states'] = set()
                assert self._running_state_ids == (-1,)


    def save(self, state, state_id=None, final=False):
        ''' Save a state in secondary storage and add it to running or final lists

            :param state: A manticore State
            :param state_id: if not None force state_id (overwrite)
            :param final: True if state is final
            :returns: a state id

        '''
        # If overwriting then the state_id must be known
        if state_id is not None:
            if state_id not in self._all_state_ids:
                raise Exception("Trying to overwrite unknown state_id")
            with self.locked_context('seth') as context:
                context['_final_states'].discard(state_id)
                context['_saved_states'].discard(state_id)

        if state_id != -1:
            # save the state to secondary storage
            state_id = self._executor._workspace.save_state(state, state_id=state_id)

            with self.locked_context('seth') as context:
                if final:
                    # Keep it on a private list
                    context['_final_states'].add(state_id)
                else:
                    # Keep it on a private list
                    context['_saved_states'].add(state_id)
        return state_id

    def load(self, state_id=None):
        ''' Load one of the running or final states.

            :param state_id: If None it assumes there is a single running state
            :type state_id: int or None
        '''
        state = None
        if state_id is None:
            #a single state was assumed
            if self.count_running_states() == 1:
                #Get the ID of the single running state
                state_id = self._running_state_ids[0]
            else:
                raise Exception("More than one state running, you must specify state id.")

        if state_id == -1:
            state = self.initial_state
        else:
            state = self._executor._workspace.load_state(state_id, delete=False)
            #froward events from newly loaded object
            self._executor.forward_events_from(state, True)
        return state

    # Callbacks
    def _symbolic_sha3(self, state, data, known_hashes):
        ''' INTERNAL USE '''

        with self.locked_context('known_sha3', set) as known_sha3:
            state.platform._sha3.update(known_sha3)

    def _concrete_sha3(self, state, buf, value):
        ''' INTERNAL USE '''
        with self.locked_context('known_sha3', set) as known_sha3:
            known_sha3.add((str(buf), value))

    def _terminate_state_callback(self, state, state_id, e):
        ''' INTERNAL USE
            Every time a state finishes executing last transaction we save it in
            our private list
        '''
        if str(e) == 'Abandoned state':
            #do nothing
            return
        world = state.platform
        state.context['last_exception'] = e
        e.testcase = False  # Do not generate a testcase file

        if not world.all_transactions:
            logger.debug("Something was wrong. Search terminated in the middle of an ongoing tx")
            self.save(state, final=True)
            return

        tx = world.all_transactions[-1]

        #is we initiated the Tx we need process the outcome for now.
        #Fixme incomplete.
        if tx.is_human():
            if tx.sort == 'CREATE':
                if tx.result == 'RETURN':
                    world.set_code(tx.address, tx.return_data)
                else:
                    world.delete_account(tx.address)
        else:
            logger.info("Manticore exception. State should be terminated only at the end of the human transaction")

        #Human tx that ends in this wont modify the storage so finalize and
        # generate a testcase. FIXME This should be configurable as REVERT and
        # THROWit actually changes the balance and nonce? of some accounts
        if tx.result in {'REVERT', 'THROW', 'TXERROR'}:
            self.save(state, final=True)
        else:
            assert tx.result in {'SELFDESTRUCT', 'RETURN', 'STOP'}
            # if not a revert we save the state for further transactioning
<<<<<<< HEAD
            self.save(state)  # Add tu running states
=======
            del state.context['processed']
            self.save(state)  # Add to running states
>>>>>>> b4b4bb76

    #Callbacks
    def _load_state_callback(self, state, state_id):
        ''' INTERNAL USE
            When a state was just loaded from stoage we do the pending transaction
        '''
        if '_pending_transaction' not in state.context:
            return
        world = state.platform
        ty, caller, address, value, data, price = state.context['_pending_transaction']
        del state.context['_pending_transaction']

        if ty == 'CALL':
            world.transaction(address=address, caller=caller, data=data, value=value, price=price)
        else:
            assert ty == 'CREATE'
            world.create_contract(caller=caller, address=address, balance=value, init=data, price=price)

    def _did_evm_execute_instruction_callback(self, state, instruction, arguments, result_ref):
        ''' INTERNAL USE '''
        logger.debug("%s", state.platform.current_vm)
        #TODO move to a plugin
        at_init = state.platform.current_transaction.sort == 'CREATE'
        pc = instruction.offset
        if at_init:
            coverage_context_name = 'init_coverage'
        else:
            coverage_context_name = 'runtime_coverage'

        with self.locked_context(coverage_context_name, set) as coverage:
            coverage.add((state.platform.current_vm.address, pc))

        state.context.setdefault('evm.trace', []).append((state.platform.current_vm.address, pc, at_init))

    def _did_evm_read_code(self, state, offset, size):
        ''' INTERNAL USE '''
        with self.locked_context('code_data', set) as code_data:
            for i in range(offset, offset + size):
                code_data.add((state.platform.current_vm.address, i))

    def get_metadata(self, address):
        ''' Gets the solidity metadata for address.
            This is available only if address is a contract created from solidity
        '''
        return self.metadata.get(int(address))

    def register_detector(self, d):
        if not isinstance(d, Detector):
            raise Exception("Not a Detector")
        if d.name in self.detectors:
            raise Exception("Detector already registered")
        self.detectors[d.name] = d
        self.register_plugin(d)
        return d.name

    def unregister_detector(self, d):
        if not isinstance(d, (Detector, str)):
            raise Exception("Not a Detector")
        name = d
        if isinstance(d, Detector):
            name = d.name
        if name not in self.detectors:
            raise Exception("Detector not registered")
        d = self.detectors[name]
        del self.detectors[name]
        self.unregister_plugin(d)

    @property
    def workspace(self):
        return self._executor._workspace._store.uri

    def generate_testcase(self, state, name, message=''):
        self._generate_testcase_callback(state, name, message)

    def _generate_testcase_callback(self, state, name, message=''):
        '''
        Create a serialized description of a given state.
        :param state: The state to generate information about
        :param message: Accompanying message
        '''
        # workspace should not be responsible for formating the output
        # each object knows its secrets, each class should be able to report its
        # final state
        #super(ManticoreEVM, self)._generate_testcase_callback(state, name, message)
        # TODO(mark): Refactor ManticoreOutput to let the platform be more in control
        #  so this function can be fully ported to EVMWorld.generate_workspace_files.
        blockchain = state.platform

        def flagged(flag):
            return '(*)' if flag else ''
        testcase = self._output.testcase(name.replace(' ', '_'))
<<<<<<< HEAD
        last_tx = blockchain.last_transaction
        if last_tx:
            message = message + last_tx.result
        logger.info("Generated testcase No. {} - {}".format(testcase.num, message))
=======
        logger.info("Generated testcase No. {} - {}".format(testcase.num, message + blockchain.last_transaction.result))
>>>>>>> b4b4bb76

        local_findings = set()
        for detector in self.detectors.values():
            for address, pc, finding, at_init in detector.get_findings(state):
                if (address, pc, finding, at_init) not in local_findings:
                    local_findings.add((address, pc, finding, at_init))

        if len(local_findings):
            with testcase.open_stream('findings') as findings:
                for address, pc, finding, at_init in local_findings:
<<<<<<< HEAD
                    findings.write('Finding: %s\n' % finding)
                    findings.write('Contract: 0x%x\n' % address)
                    findings.write('EVM Program counter: %s%s\n' % (pc, at_init and " (at constructor)" or ""))
                    md = self.get_metadata(address)
                    if md is not None:
                        src = md.get_source_for(pc, runtime=not at_init)
                        findings.write('Snippet:\n')
                        findings.write('\n'.join((' ' + x for x in src.split('\n'))))
                        findings.write('\n\n')
=======
                    findings.write('- %s -\n' % finding)
                    findings.write('  Contract: 0x%x\n' % address)
                    findings.write('  EVM Program counter: %s%s\n' % (pc, at_init and " (at constructor)" or ""))
                    md = self.get_metadata(address)
                    if md is not None:
                        src = md.get_source_for(pc, runtime=not at_init)
                        findings.write('  Snippet:\n')
                        findings.write(src.replace('\n', '\n    ').strip())
                        findings.write('\n')
>>>>>>> b4b4bb76

        with testcase.open_stream('summary') as summary:
            summary.write("Message: %s\n" % message)
            summary.write("Last exception: %s\n" % state.context.get('last_exception','None'))

            if last_tx:
                at_runtime = last_tx.sort != 'CREATE'
                address, offset, at_init = state.context['evm.trace'][-1]
                assert at_runtime != at_init

                #Last instruction if last tx vas valid
                if state.context['last_exception'].message != 'TXERROR':
                    metadata = self.get_metadata(blockchain.last_transaction.address)
                    if metadata is not None:
                        summary.write('Last instruction at contract %x offset %x\n' % (address, offset))
                        source_code_snippet = metadata.get_source_for(offset, at_runtime)
                        if source_code_snippet:
                            summary.write(source_code_snippet)
                        summary.write('\n')

            # Accounts summary
            is_something_symbolic = False
            summary.write("%d accounts.\n" % len(blockchain.accounts))
            for account_address in blockchain.accounts:
                is_account_address_symbolic = issymbolic(account_address)
                account_address = state.solve_one(account_address)
                summary.write("Address: 0x%x %s\n" % (account_address, flagged(is_account_address_symbolic)))
                balance = blockchain.get_balance(account_address)
                is_balance_symbolic = issymbolic(balance)
                is_something_symbolic = is_something_symbolic or is_balance_symbolic
                balance = state.solve_one(balance)
                summary.write("Balance: %d %s\n" % (balance, flagged(is_balance_symbolic)))
                from .core.smtlib.visitors import translate_to_smtlib

                storage = blockchain.get_storage(account_address)
                summary.write("Storage: %s\n" % translate_to_smtlib(storage, use_bindings=True))

                all_used_indexes = []
                with state.constraints as temp_cs:
                    index = temp_cs.new_bitvec(256)
                    storage = blockchain.get_storage(account_address)
                    temp_cs.add(storage.get(index) != 0)

                    try:
                        while True:
                            a_index = solver.get_value(temp_cs, index)
                            all_used_indexes.append(a_index)

                            temp_cs.add(storage.get(a_index) != 0)
                            temp_cs.add(index != a_index)
                    except:
                        pass

                if all_used_indexes:
                    summary.write("Storage:\n")
                    for i in all_used_indexes:
                        value = storage.get(i)
                        is_storage_symbolic = issymbolic(value)
                        summary.write("storage[%x] = %x %s\n" % (state.solve_one(i), state.solve_one(value), flagged(is_storage_symbolic)))
                '''if blockchain.has_storage(account_address):
                    summary.write("Storage:\n")
                    for offset, value in blockchain.get_storage_items(account_address):
                        is_storage_symbolic = issymbolic(offset) or issymbolic(value)
                        offset = state.solve_one(offset)
                        value = state.solve_one(value)
                        summary.write("\t%032x -> %032x %s\n" % (offset, value, flagged(is_storage_symbolic)))
                        is_something_symbolic = is_something_symbolic or is_storage_symbolic
                '''

                runtime_code = state.solve_one(blockchain.get_code(account_address))
                if runtime_code:
                    summary.write("Code:\n")
                    fcode = StringIO.StringIO(runtime_code)
                    for chunk in iter(lambda: fcode.read(32), b''):
                        summary.write('\t%s\n' % chunk.encode('hex'))
                    runtime_trace = set((pc for contract, pc, at_init in state.context['evm.trace'] if address == contract and not at_init))
                    summary.write("Coverage %d%% (on this state)\n" % calculate_coverage(runtime_code, runtime_trace))  # coverage % for address in this account/state
                summary.write("\n")

            if blockchain._sha3:
                summary.write("Known hashes:\n")
                for key, value in blockchain._sha3.items():
                    summary.write('%s::%x\n' % (key.encode('hex'), value))

            if is_something_symbolic:
                summary.write('\n\n(*) Example solution given. Value is symbolic and may take other values\n')

        # Transactions
        with testcase.open_stream('tx') as tx_summary:
            is_something_symbolic = False
            for tx in blockchain.transactions:  # external transactions
                tx_summary.write("Transactions Nr. %d\n" % blockchain.transactions.index(tx))

                # The result if any RETURN or REVERT
                tx_summary.write("Type: %s (%d)\n" % (tx.sort, tx.depth))
                tx_summary.write("From: 0x%x %s\n" % (state.solve_one(tx.caller), flagged(issymbolic(tx.caller))))
                tx_summary.write("To: 0x%x %s\n" % (state.solve_one(tx.address), flagged(issymbolic(tx.address))))
                tx_summary.write("Value: %d %s\n" % (state.solve_one(tx.value), flagged(issymbolic(tx.value))))
                tx_data = state.solve_one(tx.data)
                tx_summary.write("Data: %s %s\n" % (binascii.hexlify(tx_data), flagged(issymbolic(tx.data))))
                if tx.return_data is not None:
                    return_data = state.solve_one(tx.return_data)
                    tx_summary.write("Return_data: %s %s\n" % (binascii.hexlify(return_data), flagged(issymbolic(tx.return_data))))
                metadata = self.get_metadata(tx.address)
                if tx.sort == 'CALL':
                    if metadata is not None:
                        function_id = tx.data[:4]  # hope there is enough data
                        function_id = binascii.hexlify(state.solve_one(function_id))
                        signature = metadata.get_func_signature(function_id)
<<<<<<< HEAD
                        if signature:
                            function_name, arguments = ABI.parse(signature, tx.data)
                        else:
                            function_name, arguments = '{fallback}', (tx.data)
=======
                        # FIXME Can this fail when absurd encoding? \/
                        function_name, arguments = ABI.parse(signature, tx.data)
>>>>>>> b4b4bb76

                        return_data = None
                        if tx.result == 'RETURN':
                            ret_types = metadata.get_func_return_types(function_id)
                            return_data = ABI.parse(ret_types, tx.return_data)  # function return

                        tx_summary.write('\n')
                        tx_summary.write("Function call:\n")
                        tx_summary.write("%s(" % state.solve_one(function_name))
                        tx_summary.write(','.join(map(repr, map(state.solve_one, arguments))))
                        is_argument_symbolic = any(map(issymbolic, arguments))
                        is_something_symbolic = is_something_symbolic or is_argument_symbolic
                        tx_summary.write(') -> %s %s\n' % (tx.result, flagged(is_argument_symbolic)))

                        if return_data is not None:
                            is_return_symbolic = any(map(issymbolic, return_data))
                            return_values = tuple(map(state.solve_one, return_data))
                            if len(return_values) == 1:
                                return_values = return_values[0]

                            tx_summary.write('return: %r %s\n' % (return_values, flagged(is_return_symbolic)))
                            is_something_symbolic = is_something_symbolic or is_return_symbolic

                tx_summary.write('\n\n')

            if is_something_symbolic:
                tx_summary.write('\n\n(*) Example solution given. Value is symbolic and may take other values\n')

        # logs
        with testcase.open_stream('logs') as logs_summary:
            is_something_symbolic = False
            for log_item in blockchain.logs:
                is_log_symbolic = issymbolic(log_item.memlog)
                is_something_symbolic = is_log_symbolic or is_something_symbolic
                solved_memlog = state.solve_one(log_item.memlog)
                printable_bytes = ''.join(filter(lambda c: c in string.printable, map(chr, solved_memlog)))

                logs_summary.write("Address: %x\n" % log_item.address)
                logs_summary.write("Memlog: %s (%s) %s\n" % (binascii.hexlify(solved_memlog), printable_bytes, flagged(is_log_symbolic)))
                logs_summary.write("Topics:\n")
                for i, topic in enumerate(log_item.topics):
                    logs_summary.write("\t%d) %x %s" % (i, state.solve_one(topic), flagged(issymbolic(topic))))

        with testcase.open_stream('constraints') as smt_summary:
            smt_summary.write(str(state.constraints))

        with testcase.open_stream('pkl') as statef:
            try:
                statef.write(pickle.dumps(state, 2))
            except RuntimeError:
                # recursion exceeded. try a slower, iterative solution
                from .utils import iterpickle
                logger.debug("Using iterpickle to dump state")
                statef.write(iterpickle.dumps(state, 2))

        trace = state.context.get('evm.trace')
        if trace:
            with testcase.open_stream('trace') as f:
                self._emit_trace_file(f, trace)
        return testcase

    @staticmethod
    def _emit_trace_file(filestream, trace):
        """
        :param filestream: file object for the workspace trace file
        :param trace: list of (contract address, pc) tuples
        :type trace: list[tuple(int, int)]
        """
        for contract, pc, at_init in trace:
            if pc == 0:
                filestream.write('---\n')
            ln = '0x{:x}:0x{:x} {}\n'.format(contract, pc, '*' if at_init else '')
            filestream.write(ln)

    @property
    def global_findings(self):
        global_findings = set()
        for detector in self.detectors.values():
            for address, pc, finding, at_init in detector.global_findings:
                if (address, pc, finding, at_init) not in global_findings:
                    global_findings.add((address, pc, finding, at_init))
        return global_findings

    def finalize(self):
        """
        Terminate and generate testcases for all currently alive states (contract states that cleanly executed
        to a STOP or RETURN in the last symbolic transaction).
        """
        logger.debug("Finalizing %d states.", self.count_states())

        def finalizer(state_id):
            state_id = self._terminate_state_id(state_id)
            st = self.load(state_id)
            logger.debug("Generating testcase for state_id %d", state_id)
            self._generate_testcase_callback(st, 'test', '')

        def worker_finalize(q):
            try:
                while True:
                    finalizer(q.get_nowait())
            except EmptyQueue:
                pass

        q = Queue()
        for state_id in self._all_state_ids:
            #we need to remove -1 state before forking because it may be in memory
            if state_id == -1:
                finalizer(-1)
            else:
                q.put(state_id)

        report_workers = []

        for _ in range(self._config_procs):
            proc = Process(target=worker_finalize, args=(q,))
            proc.start()
            report_workers.append(proc)

        for proc in report_workers:
            proc.join()

        #global summary
        if len(self.global_findings):
            with self._output.save_stream('global.findings') as global_findings:
                for address, pc, finding, at_init in self.global_findings:
                    global_findings.write('- %s -\n' % finding)
<<<<<<< HEAD
                    global_findings.write('\tContract: %s\n' % address)
                    global_findings.write('\tEVM Program counter: %s%s\n' % (pc, at_init and " (at constructor)" or ""))
=======
                    global_findings.write('  Contract: %s\n' % address)
                    global_findings.write('  EVM Program counter: %s%s\n' % (pc, at_init and " (at constructor)" or ""))
>>>>>>> b4b4bb76

                    md = self.get_metadata(address)
                    if md is not None:
                        src = md.get_source_for(pc, runtime=not at_init)
<<<<<<< HEAD
                        global_findings.write('\tSolidity snippet:\n')
                        global_findings.write('\n'.join(('\t ' + x for x in src.split('\n'))))
                        global_findings.write('\n\n')
=======
                        global_findings.write('  Solidity snippet:\n')
                        global_findings.write(src.replace('\n', '\n    ').strip())
                        global_findings.write('\n')
>>>>>>> b4b4bb76

        with self._output.save_stream('global.summary') as global_summary:
            # (accounts created by contract code are not in this list )
            global_summary.write("Global runtime coverage:\n")
<<<<<<< HEAD

=======
>>>>>>> b4b4bb76
            for address in self.contract_accounts:
                global_summary.write("%x: %d%%\n" % (address, self.global_coverage(address)))

                md = self.get_metadata(address)
                if md is not None and len(md.warnings) > 0:
                    global_summary.write('\n\nCompiler warnings for %s:\n' % md.name)
                    global_summary.write(md.warnings)

        for address, md in self.metadata.items():
            with self._output.save_stream('global_%s.sol' % md.name) as global_src:
                global_src.write(md.source_code)
            with self._output.save_stream('global_%s_runtime.bytecode' % md.name) as global_runtime_bytecode:
                global_runtime_bytecode.write(md.runtime_bytecode)
            with self._output.save_stream('global_%s_init.bytecode' % md.name) as global_init_bytecode:
                global_init_bytecode.write(md.init_bytecode)

            with self._output.save_stream('global_%s.runtime_asm' % md.name) as global_runtime_asm:
                runtime_bytecode = md.runtime_bytecode

                with self.locked_context('runtime_coverage') as seen:

                    count, total = 0, 0
                    for i in evm.EVMAsm.disassemble_all(runtime_bytecode):
                        if (address, i.offset) in seen:
                            count += 1
                            global_runtime_asm.write('*')
                        else:
                            global_runtime_asm.write(' ')

                        global_runtime_asm.write('%4x: %s\n' % (i.offset, i))
                        total += 1

            with self._output.save_stream('global_%s.init_asm' % md.name) as global_init_asm:
                with self.locked_context('init_coverage') as seen:
                    count, total = 0, 0
                    for i in evm.EVMAsm.disassemble_all(md.init_bytecode):
                        if (address, i.offset) in seen:
                            count += 1
                            global_init_asm.write('*')
                        else:
                            global_init_asm.write(' ')

                        global_init_asm.write('%4x: %s\n' % (i.offset, i))
                        total += 1

            with self._output.save_stream('global_%s.init_visited' % md.name) as f:
                with self.locked_context('init_coverage') as seen:
                    visited = set((o for (a, o) in seen if a == address))
                    for o in sorted(visited):
                        f.write('0x%x\n' % o)

            with self._output.save_stream('global_%s.runtime_visited' % md.name) as f:
                with self.locked_context('runtime_coverage') as seen:
                    visited = set()
                    for (a, o) in seen:
                        if a == address:
                            visited.add(o)
                    for o in sorted(visited):
                        f.write('0x%x\n' % o)

        # delete actual streams from storage
        for state_id in self._all_state_ids:
            # state_id -1 is always only on memory
            if state_id != -1:
                self._executor._workspace.rm_state(state_id)

        # clean up lists
        with self.locked_context('seth') as seth_context:
<<<<<<< HEAD
            seth_context['_saved_states'] = set()
        with self.locked_context('seth') as seth_context:
            seth_context['_final_states'] = set()
=======
            seth_context['_saved_states'] = []
            seth_context['_final_states'] = []
>>>>>>> b4b4bb76

        logger.info("Results in %s", self.workspace)

    def global_coverage(self, account_address):
        ''' Returns code coverage for the contract on `account_address`.
            This sums up all the visited code lines from any of the explored
            states.
        '''
        account_address = int(account_address)
        runtime_bytecode = None
        #Search one state in which the account_address exists
        for state in self.all_states:
            world = state.platform
            if account_address in world:
                code = world.get_code(account_address)
                runtime_bytecode = state.solve_one(code)
                break
        else:
            return 0.0
        with self.locked_context('runtime_coverage') as coverage:
            seen = {off for addr, off in coverage if addr == account_address}
        return calculate_coverage(runtime_bytecode, seen)

    # TODO: Find a better way to suppress execution of Manticore._did_finish_run_callback
    # We suppress because otherwise we log it many times and it looks weird.
    def _did_finish_run_callback(self):
        pass<|MERGE_RESOLUTION|>--- conflicted
+++ resolved
@@ -1,9 +1,6 @@
-<<<<<<< HEAD
 import abitypes
 import numbers
 import random
-=======
->>>>>>> b4b4bb76
 import hashlib
 import binascii
 import string
@@ -11,11 +8,7 @@
 import os
 from . import Manticore
 from .manticore import ManticoreError
-<<<<<<< HEAD
 from .core.smtlib import ConstraintSet, Operators, solver, issymbolic, istainted, taint_with, get_taints, BitVec, Constant, operators, Array
-=======
-from .core.smtlib import ConstraintSet, Operators, solver, issymbolic, istainted, taint_with, get_taints, Constant, operators
->>>>>>> b4b4bb76
 from .core.smtlib.visitors import simplify
 from .platforms import evm
 from .core.state import State
@@ -56,19 +49,11 @@
         return self.__class__.__name__.split('.')[-1]
 
     def get_findings(self, state):
-<<<<<<< HEAD
-        return state.context.setdefault('%s.findings' % self.name, set())
-
-    @contextmanager
-    def locked_global_findings(self):
-        with self.manticore.locked_context('%s.global_findings' % self.name, set) as global_findings:
-=======
         return state.context.setdefault('{:s}.findings'.format(self.name), set())
 
     @contextmanager
     def locked_global_findings(self):
         with self.manticore.locked_context('{:s}.global_findings'.format(self.name), set) as global_findings:
->>>>>>> b4b4bb76
             yield global_findings
 
     @property
@@ -94,34 +79,14 @@
         pc = state.platform.current_vm.pc
         location = (address, pc, finding)
         hash_id = hashlib.sha1(str(location)).hexdigest()
-<<<<<<< HEAD
-        state.context.setdefault('%s.locations' % self.name, {})[hash_id] = location
-        return hash_id
-
-    def _get_location(self, state, hash_id):
-        return state.context.setdefault('%s.locations' % self.name, {})[hash_id]
-=======
         state.context.setdefault('{:s}.locations'.format(self.name), {})[hash_id] = location
         return hash_id
 
     def _get_location(self, state, hash_id):
         return state.context.setdefault('{:s}.locations'.format(self.name), {})[hash_id]
->>>>>>> b4b4bb76
 
     def _get_src(self, address, pc):
         return self.manticore.get_metadata(address).get_source_for(pc)
-
-<<<<<<< HEAD
-    def report(self, state):
-        output = ''
-        for address, pc, finding in self.get_findings(state):
-            output += 'Finding %s\n' % finding
-            output += '\t Contract: %s\n' % address
-            output += '\t Program counter: %s\n' % pc
-            output += '\t Snippet:\n'
-            output += '\n'.join(('\t ' + x for x in self._get_src(address, pc).split('\n')))
-            output += '\n'
-        return output
 
 
 class FilterFunctions(Plugin):
@@ -194,111 +159,6 @@
 
             if self._include:
                 # constraint the input so it can take only the interesting values
-                constraint = reduce(Operators.OR, map(lambda x: tx.data[:4] == x.decode('hex'), selected_functions))
-                state.constrain(constraint)
-            else:
-                #Avoid all not seleted hashes
-                for func_hsh in md.hashes:
-                    if func_hsh in selected_functions:
-                        constraint = Operators.NOT(tx.data[:4] == func_hsh.decode('hex'))
-                        state.constrain(constraint)
-
-
-class DetectInvalid(Detector):
-    def __init__(self, only_human=True, **kwargs):
-        """
-        Detects INVALID instructions.
-
-        INVALID instructions are originally designated to signal exceptional code.
-        As in practice the INVALID instruction is used in different ways this
-        detector may Generate a great deal of false positives.
-
-        :param only_human: if True report only INVALID at depth 0 transactions
-        """
-        super(DetectInvalid, self).__init__(**kwargs)
-        self._only_human = only_human
-
-    def did_evm_execute_instruction_callback(self, state, instruction, arguments, result_ref):
-        mnemonic = instruction.semantics
-        result = result_ref.value
-
-        if mnemonic == 'INVALID':
-            if not self._only_human or state.platform.current_transaction.depth == 0:
-                self.add_finding_here(state, "INVALID intruction")
-
-
-=======
-
-class FilterFunctions(Plugin):
-    def __init__(self, regexp=r'.*', mutability='both', depth='both', fallback=False, include=True, **kwargs):
-        """
-            Constrain input based on function metadata. Include or avoid functions selected by the specified criteria.
-
-            Examples:
-            #Do not explore any human transactions that end up calling a constant function
-            no_human_constant = FilterFunctions(depth='human', mutability='constant', include=False)
-
-            #At human tx depth only accept synthetic check functions
-            only_tests = FilterFunctions(regexp=r'mcore_.*', depth='human', include=False)
-
-            :param regexp: a regular expresion over the name of the function '.*' will match all functions
-            :param mutability: mutable, constant or both will match functions declared in the abi to be of such class
-            :param depth: match functions in internal transactions, in human initiated transactions or in both types
-            :param fallback: if True include the fallback function. Hash will be 00000000 for it
-            :param include: if False exclude the selected functions, if True include them
-        """
-        super(FilterFunctions, self).__init__(**kwargs)
-        depth = depth.lower()
-        if depth not in ('human', 'internal', 'both'):
-            raise ValueError
-        mutability = mutability.lower()
-        if mutability not in ('mutable', 'constant', 'both'):
-            raise ValueError
-
-        #fixme better names for member variables
-        self._regexp = regexp
-        self._mutability = mutability
-        self._depth = depth
-        self._fallback = fallback
-        self._include = include
-
-    def will_open_transaction_callback(self, state, tx):
-        world = state.platform
-        tx_cnt = len(world.all_transactions)
-        # Constrain input only once per tx, per plugin
-        if state.context.get('constrained%d' % id(self), 0) != tx_cnt:
-            state.context['constrained%d' % id(self)] = tx_cnt
-
-            if self._depth == 'human' and not tx.is_human:
-                return
-            if self._depth == 'internal' and tx.is_human:
-                return
-
-            #Get metadata if any for the targe addreess of current tx
-            md = self.manticore.get_metadata(tx.address)
-            if md is None:
-                return
-            #Lets compile  the list of interesting hashes
-            selected_functions = []
-
-            for func_hsh in md.hashes:
-                if func_hsh == '00000000':
-                    continue
-                abi = md.get_abi(func_hsh)
-                func_name = md.get_func_name(func_hsh)
-                if self._mutability == 'constant' and not abi.get('constant', False):
-                    continue
-                if self._mutability == 'mutable' and abi.get('constant', False):
-                    continue
-                if not re.match(self._regexp, func_name):
-                    continue
-                selected_functions.append(func_hsh)
-
-            if self._fallback:
-                selected_functions.append('00000000')
-
-            if self._include:
-                # constraint the input so it can take only the interesting values
                 constraint = reduce(Operators.OR, map(lambda x: tx.data[:4] == binascii.unhexlify(x), selected_functions))
                 state.constrain(constraint)
             else:
@@ -332,7 +192,6 @@
                 self.add_finding_here(state, "INVALID intruction")
 
 
->>>>>>> b4b4bb76
 class DetectIntegerOverflow(Detector):
     '''
         Detects potential overflow and underflow conditions on ADD and SUB instructions.
@@ -344,12 +203,11 @@
         at_init = state.platform.current_transaction.sort == 'CREATE'
         location = (address, pc, finding, at_init, condition)
         hash_id = hashlib.sha1(str(location)).hexdigest()
-<<<<<<< HEAD
-        state.context.setdefault('%s.locations' % self.name, {})[hash_id] = location
+        state.context.setdefault('{:s}.locations'.format(self.name), {})[hash_id] = location
         return hash_id
 
     def _get_location(self, state, hash_id):
-        return state.context.setdefault('%s.locations' % self.name, {})[hash_id]
+        return state.context.setdefault('{:s}.locations'.format(self.name), {})[hash_id]
 
     @staticmethod
     def _signed_sub_overflow(state, a, b):
@@ -408,62 +266,11 @@
 
     @staticmethod
     def _unsigned_add_overflow(state, a, b):
-=======
-        state.context.setdefault('{:s}.locations'.format(self.name), {})[hash_id] = location
-        return hash_id
-
-    def _get_location(self, state, hash_id):
-        return state.context.setdefault('{:s}.locations'.format(self.name), {})[hash_id]
-
-    @staticmethod
-    def _signed_sub_overflow(state, a, b):
         '''
         Sign extend the value to 512 bits and check the result can be represented
          in 256. Following there is a 32 bit excerpt of this condition:
-        a  -  b   -80000000 -3fffffff -00000001 +00000000 +00000001 +3fffffff +7fffffff
-        +80000000    False    False    False    False     True     True     True
-        +c0000001    False    False    False    False    False    False     True
-        +ffffffff    False    False    False    False    False    False    False
-        +00000000     True    False    False    False    False    False    False
-        +00000001     True    False    False    False    False    False    False
-        +3fffffff     True    False    False    False    False    False    False
-        +7fffffff     True     True     True    False    False    False    False
-        '''
-        sub = Operators.SEXTEND(a, 256, 512) - Operators.SEXTEND(b, 256, 512)
-        cond = Operators.OR(sub < -(1 << 256), sub >= (1 << 255))
-        return cond
-
-    @staticmethod
-    def _signed_add_overflow(state, a, b):
->>>>>>> b4b4bb76
-        '''
-        Sign extend the value to 512 bits and check the result can be represented
-         in 256. Following there is a 32 bit excerpt of this condition:
-
-<<<<<<< HEAD
+
         a  +  b   ffffffff bfffffff 80000001 00000000 00000001 3ffffffff 7fffffff
-=======
-        a  +  b   -80000000 -3fffffff -00000001 +00000000 +00000001 +3fffffff +7fffffff
-        +80000000     True     True     True    False    False    False    False
-        +c0000001     True    False    False    False    False    False    False
-        +ffffffff     True    False    False    False    False    False    False
-        +00000000    False    False    False    False    False    False    False
-        +00000001    False    False    False    False    False    False     True
-        +3fffffff    False    False    False    False    False    False     True
-        +7fffffff    False    False    False    False     True     True     True
-        '''
-        add = Operators.SEXTEND(a, 256, 512) + Operators.SEXTEND(b, 256, 512)
-        cond = Operators.OR(add < -(1 << 256), add >= (1 << 255))
-        return cond
-
-    @staticmethod
-    def _unsigned_sub_overflow(state, a, b):
-        '''
-        Sign extend the value to 512 bits and check the result can be represented
-         in 256. Following there is a 32 bit excerpt of this condition:
-
-        a  -  b   ffffffff bfffffff 80000001 00000000 00000001 3ffffffff 7fffffff
->>>>>>> b4b4bb76
         ffffffff     True     True     True    False     True     True     True
         bfffffff     True     True     True    False    False     True     True
         80000001     True     True     True    False    False     True     True
@@ -472,25 +279,16 @@
         ffffffff     True     True     True     True     True     True     True
         7fffffff     True     True     True    False    False     True    False
         '''
-<<<<<<< HEAD
         add = Operators.ZEXTEND(a, 512) + Operators.ZEXTEND(b, 512)
         cond = Operators.UGE(add, 1 << 256)
         return cond
 
     @staticmethod
     def _signed_mul_overflow(state, a, b):
-=======
-        cond = Operators.UGT(b, a)
-        return cond
-
-    @staticmethod
-    def _unsigned_add_overflow(state, a, b):
->>>>>>> b4b4bb76
         '''
         Sign extend the value to 512 bits and check the result can be represented
          in 256. Following there is a 32 bit excerpt of this condition:
 
-<<<<<<< HEAD
         a  *  b           +00000000000000000 +00000000000000001 +0000000003fffffff +0000000007fffffff +00000000080000001 +000000000bfffffff +000000000ffffffff
         +0000000000000000  +0000000000000000  +0000000000000000  +0000000000000000  +0000000000000000  +0000000000000000  +0000000000000000  +0000000000000000
         +0000000000000001  +0000000000000000  +0000000000000001  +000000003fffffff  +000000007fffffff  +0000000080000001  +00000000bfffffff  +00000000ffffffff
@@ -506,22 +304,7 @@
         return cond
 
     @staticmethod
-=======
-        a  +  b   ffffffff bfffffff 80000001 00000000 00000001 3ffffffff 7fffffff
-        ffffffff     True     True     True    False     True     True     True
-        bfffffff     True     True     True    False    False     True     True
-        80000001     True     True     True    False    False     True     True
-        00000000    False    False    False    False    False     True    False
-        00000001     True    False    False    False    False     True    False
-        ffffffff     True     True     True     True     True     True     True
-        7fffffff     True     True     True    False    False     True    False
-        '''
-        add = Operators.ZEXTEND(a, 512) + Operators.ZEXTEND(b, 512)
-        cond = Operators.UGE(add, 1 << 256)
-        return cond
-
-    @staticmethod
-    def _signed_mul_overflow(state, a, b):
+    def _unsigned_mul_overflow(state, a, b):
         '''
         Sign extend the value to 512 bits and check the result can be represented
          in 256. Following there is a 32 bit excerpt of this condition:
@@ -537,35 +320,11 @@
 
         '''
         mul = Operators.SEXTEND(a, 256, 512) * Operators.SEXTEND(b, 256, 512)
-        cond = Operators.OR(mul < -(1 << 255), mul >= (1 << 255))
-        return cond
-
-    @staticmethod
->>>>>>> b4b4bb76
-    def _unsigned_mul_overflow(state, a, b):
-        '''
-        Sign extend the value to 512 bits and check the result can be represented
-         in 256. Following there is a 32 bit excerpt of this condition:
-
-        a  *  b           +00000000000000000 +00000000000000001 +0000000003fffffff +0000000007fffffff +00000000080000001 +000000000bfffffff +000000000ffffffff
-        +0000000000000000  +0000000000000000  +0000000000000000  +0000000000000000  +0000000000000000  +0000000000000000  +0000000000000000  +0000000000000000
-        +0000000000000001  +0000000000000000  +0000000000000001  +000000003fffffff  +000000007fffffff  +0000000080000001  +00000000bfffffff  +00000000ffffffff
-        +000000003fffffff  +0000000000000000  +000000003fffffff *+0fffffff80000001 *+1fffffff40000001 *+1fffffffbfffffff *+2fffffff00000001 *+3ffffffec0000001
-        +000000007fffffff  +0000000000000000  +000000007fffffff *+1fffffff40000001 *+3fffffff00000001 *+3fffffffffffffff *+5ffffffec0000001 *+7ffffffe80000001
-        +0000000080000001  +0000000000000000  +0000000080000001 *+1fffffffbfffffff *+3fffffffffffffff *+4000000100000001 *+600000003fffffff *+800000007fffffff
-        +00000000bfffffff  +0000000000000000  +00000000bfffffff *+2fffffff00000001 *+5ffffffec0000001 *+600000003fffffff *+8ffffffe80000001 *+bffffffe40000001
-        +00000000ffffffff  +0000000000000000  +00000000ffffffff *+3ffffffec0000001 *+7ffffffe80000001 *+800000007fffffff *+bffffffe40000001 *+fffffffe00000001
-
-        '''
-        mul = Operators.SEXTEND(a, 256, 512) * Operators.SEXTEND(b, 256, 512)
         cond = Operators.UGE(mul, 1 << 256)
         return cond
 
     def did_evm_execute_instruction_callback(self, state, instruction, arguments, result_ref):
-<<<<<<< HEAD
-=======
         result = result_ref.value
->>>>>>> b4b4bb76
         mnemonic = instruction.semantics
         result = result_ref.value
         ios = False
@@ -592,23 +351,6 @@
                     loc = self._get_location(state, taint[4:])
                     if state.can_be_true(loc[-1]):
                         self.add_finding(state, *loc[:-1])
-<<<<<<< HEAD
-
-        if mnemonic in ('SLT', 'SGT', 'SDIV', 'SMOD'):
-            result = taint_with(result, "SIGNED" % id_val)
-
-        if state.can_be_true(ios):
-            id_val = self._save_current_location(state, "Signed integer overflow at %s instruction" % mnemonic, ios)
-            result = taint_with(result, "IOS_%s" % id_val)
-        if state.can_be_true(iou):
-            id_val = self._save_current_location(state, "Unsigned integer overflow at %s instruction" % mnemonic, iou)
-            result = taint_with(result, "IOU_%s" % id_val)
-        #if ios and iou:
-        #    self.add_finding_here(state, "Integer overflow at %s" % mnemonic)
-
-        result_ref.value = result
-
-=======
 
         if mnemonic in ('SLT', 'SGT', 'SDIV', 'SMOD'):
             result = taint_with(result, "SIGNED")
@@ -622,7 +364,6 @@
 
         result_ref.value = result
 
->>>>>>> b4b4bb76
 
 class DetectUninitializedMemory(Detector):
     '''
@@ -1055,34 +796,10 @@
         :param nbytes: number of bytes to read starting from least significant byte
         :rtype: int or Expression
         """
-<<<<<<< HEAD
         assert isinstance(data, (bytearray, Array))
         value = ABI._readBE(data, nbytes)
         value = Operators.ZEXTEND(value, (nbytes+padding)*8)
         return value
-=======
-        def _simplify(x):
-            value = simplify(x)
-            if isinstance(value, Constant) and not value.taint:
-                return value.value
-            else:
-                return value
-        nbytes = _simplify(nbytes)
-        offset = _simplify(offset)
-        padding = 32 - nbytes
-        start = offset + padding
-        values = []
-        pos = start
-        while pos < start + nbytes:
-            if pos > len(data):
-                values.append('\x00')
-            else:
-                values.append(data[pos])
-            pos = pos + 1
-        #value = Operators.CONCAT(nbytes * 8, *[Operators.ORD(x) for x in data[start:start + nbytes]])
-        value = Operators.CONCAT(nbytes * 8, *[Operators.ORD(x) for x in values])
-        return _simplify(value)
->>>>>>> b4b4bb76
 
     @staticmethod
     def deserialize_int(data, nbytes=32, padding=0):
@@ -1525,7 +1242,6 @@
             if state_id != -1:
                 if state_id in saved_states:
                     saved_states.remove(state_id)
-<<<<<<< HEAD
                     final_states.add(state_id)
                 seth_context['_saved_states'] = saved_states
                 seth_context['_final_states'] = final_states
@@ -1533,15 +1249,6 @@
             assert state_id == -1
             state_id = self.save(self._initial_state, final=True)
             self._initial_state = None
-=======
-                    final_states.append(state_id)
-            else:
-                assert state_id == -1
-                state_id = self.save(self._initial_state, final=True)
-                self._initial_state = None
-            seth_context['_saved_states'] = saved_states
-            seth_context['_final_states'] = final_states
->>>>>>> b4b4bb76
         return state_id
 
     def _revive_state_id(self, state_id):
@@ -1891,11 +1598,7 @@
 
         prev_coverage = 0
         current_coverage = 0
-<<<<<<< HEAD
         tx_no = 0
-=======
-
->>>>>>> b4b4bb76
         while (current_coverage < 100 or not tx_use_coverage) and not self.is_shutdown():
             try:
                 # run_symbolic_tx
@@ -1921,11 +1624,8 @@
 
                 if not found_new_coverage:
                     break
-<<<<<<< HEAD
 
             tx_no += 1
-=======
->>>>>>> b4b4bb76
 
     def run(self, **kwargs):
         ''' Run any pending transaction on any running state '''
@@ -2051,12 +1751,7 @@
         else:
             assert tx.result in {'SELFDESTRUCT', 'RETURN', 'STOP'}
             # if not a revert we save the state for further transactioning
-<<<<<<< HEAD
-            self.save(state)  # Add tu running states
-=======
-            del state.context['processed']
             self.save(state)  # Add to running states
->>>>>>> b4b4bb76
 
     #Callbacks
     def _load_state_callback(self, state, state_id):
@@ -2148,14 +1843,10 @@
         def flagged(flag):
             return '(*)' if flag else ''
         testcase = self._output.testcase(name.replace(' ', '_'))
-<<<<<<< HEAD
         last_tx = blockchain.last_transaction
         if last_tx:
             message = message + last_tx.result
         logger.info("Generated testcase No. {} - {}".format(testcase.num, message))
-=======
-        logger.info("Generated testcase No. {} - {}".format(testcase.num, message + blockchain.last_transaction.result))
->>>>>>> b4b4bb76
 
         local_findings = set()
         for detector in self.detectors.values():
@@ -2166,17 +1857,6 @@
         if len(local_findings):
             with testcase.open_stream('findings') as findings:
                 for address, pc, finding, at_init in local_findings:
-<<<<<<< HEAD
-                    findings.write('Finding: %s\n' % finding)
-                    findings.write('Contract: 0x%x\n' % address)
-                    findings.write('EVM Program counter: %s%s\n' % (pc, at_init and " (at constructor)" or ""))
-                    md = self.get_metadata(address)
-                    if md is not None:
-                        src = md.get_source_for(pc, runtime=not at_init)
-                        findings.write('Snippet:\n')
-                        findings.write('\n'.join((' ' + x for x in src.split('\n'))))
-                        findings.write('\n\n')
-=======
                     findings.write('- %s -\n' % finding)
                     findings.write('  Contract: 0x%x\n' % address)
                     findings.write('  EVM Program counter: %s%s\n' % (pc, at_init and " (at constructor)" or ""))
@@ -2186,7 +1866,6 @@
                         findings.write('  Snippet:\n')
                         findings.write(src.replace('\n', '\n    ').strip())
                         findings.write('\n')
->>>>>>> b4b4bb76
 
         with testcase.open_stream('summary') as summary:
             summary.write("Message: %s\n" % message)
@@ -2296,15 +1975,10 @@
                         function_id = tx.data[:4]  # hope there is enough data
                         function_id = binascii.hexlify(state.solve_one(function_id))
                         signature = metadata.get_func_signature(function_id)
-<<<<<<< HEAD
                         if signature:
                             function_name, arguments = ABI.parse(signature, tx.data)
                         else:
                             function_name, arguments = '{fallback}', (tx.data)
-=======
-                        # FIXME Can this fail when absurd encoding? \/
-                        function_name, arguments = ABI.parse(signature, tx.data)
->>>>>>> b4b4bb76
 
                         return_data = None
                         if tx.result == 'RETURN':
@@ -2431,34 +2105,19 @@
             with self._output.save_stream('global.findings') as global_findings:
                 for address, pc, finding, at_init in self.global_findings:
                     global_findings.write('- %s -\n' % finding)
-<<<<<<< HEAD
-                    global_findings.write('\tContract: %s\n' % address)
-                    global_findings.write('\tEVM Program counter: %s%s\n' % (pc, at_init and " (at constructor)" or ""))
-=======
                     global_findings.write('  Contract: %s\n' % address)
                     global_findings.write('  EVM Program counter: %s%s\n' % (pc, at_init and " (at constructor)" or ""))
->>>>>>> b4b4bb76
 
                     md = self.get_metadata(address)
                     if md is not None:
                         src = md.get_source_for(pc, runtime=not at_init)
-<<<<<<< HEAD
-                        global_findings.write('\tSolidity snippet:\n')
-                        global_findings.write('\n'.join(('\t ' + x for x in src.split('\n'))))
-                        global_findings.write('\n\n')
-=======
                         global_findings.write('  Solidity snippet:\n')
                         global_findings.write(src.replace('\n', '\n    ').strip())
                         global_findings.write('\n')
->>>>>>> b4b4bb76
 
         with self._output.save_stream('global.summary') as global_summary:
             # (accounts created by contract code are not in this list )
             global_summary.write("Global runtime coverage:\n")
-<<<<<<< HEAD
-
-=======
->>>>>>> b4b4bb76
             for address in self.contract_accounts:
                 global_summary.write("%x: %d%%\n" % (address, self.global_coverage(address)))
 
@@ -2527,14 +2186,8 @@
 
         # clean up lists
         with self.locked_context('seth') as seth_context:
-<<<<<<< HEAD
             seth_context['_saved_states'] = set()
-        with self.locked_context('seth') as seth_context:
             seth_context['_final_states'] = set()
-=======
-            seth_context['_saved_states'] = []
-            seth_context['_final_states'] = []
->>>>>>> b4b4bb76
 
         logger.info("Results in %s", self.workspace)
 
