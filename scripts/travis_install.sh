--- conflicted
+++ resolved
@@ -34,11 +34,6 @@
     pip install -U black
 fi
 
-<<<<<<< HEAD
-if [ "$1" != "env" ]; then
-    install_solc
-    install_mcore $1
-=======
 # Install CodeClimate env
 if [ "$1" != "format" ]; then
     install_cc_env
@@ -50,5 +45,4 @@
         install_solc
         install_mcore $1
     fi
->>>>>>> ddb833df
 fi